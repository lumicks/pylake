# Changelog

<<<<<<< HEAD
## v1.7.0 | t.b.d.

#### New features

* Added [`PowerSpectrum.compress()`](https://lumicks-pylake.readthedocs.io/en/latest/_api/lumicks.pylake.force_calibration.power_spectrum.PowerSpectrum.html#lumicks.pylake.force_calibration.power_spectrum.PowerSpectrum.compress#) to discard high frequency spectral data for a downsampled spectrum to conserve memory.

#### Improvements

* Force `num_points_per_block` to be integer when down-sampling a [`PowerSpectrum`](https://lumicks-pylake.readthedocs.io/en/latest/_api/lumicks.pylake.force_calibration.power_spectrum.PowerSpectrum.html).
* Added [voltage](https://lumicks-pylake.readthedocs.io/en/latest/_api/lumicks.pylake.calibration.ForceCalibrationItem.html#lumicks.pylake.calibration.ForceCalibrationItem.voltage), [sum_voltage](https://lumicks-pylake.readthedocs.io/en/latest/_api/lumicks.pylake.calibration.ForceCalibrationItem.html#lumicks.pylake.calibration.ForceCalibrationItem.sum_voltage) and [driving](https://lumicks-pylake.readthedocs.io/en/latest/_api/lumicks.pylake.calibration.ForceCalibrationItem.html#lumicks.pylake.calibration.ForceCalibrationItem.driving) properties which return raw calibration data. Note that these are only available when the option to export the raw data has explicitly been selected in Bluelake. When unavailable, these properties will return empty slices.
* Added [ForceCalibrationItem.recalibrate_with()](https://lumicks-pylake.readthedocs.io/en/latest/_api/lumicks.pylake.calibration.ForceCalibrationItem.html#lumicks.pylake.calibration.ForceCalibrationItem.recalibrate_with) and [ForceCalibrationItem.plot()](https://lumicks-pylake.readthedocs.io/en/latest/_api/lumicks.pylake.calibration.ForceCalibrationItem.html#lumicks.pylake.calibration.ForceCalibrationItem.plot) to recalibrate and/or plot calibrations performed in Bluelake. Note that the raw data needs to have been exported inside the item (Bluelake 2.7.x feature) for this feature to work.
* `KymoTrackGroup.ensemble_diffusion("cve")` now raises a descriptive `ValueError` when invoked on a `KymoTrackGroup` which doesn't have any tracks available which can be used to estimate a diffusion constant.
* Added option to save TIFFs bigger than 4 GB using `bigtiff=True`.
=======
## v1.6.2 | 2025-05-06

#### Bug fixes

* Fixed a bug where confidence intervals obtained with [`DwelltimeModel.profile_likelihood()`](https://lumicks-pylake.readthedocs.io/en/v1.6.0/_api/lumicks.pylake.DwelltimeModel.html#lumicks.pylake.DwelltimeModel.profile_likelihood) were too wide (overly pessimistic). The bug originated from a factor two difference between the negative log likelihood and chi-squared value. This effect is more pronounced for lower significance levels. Using a significance factor of `0.05` (~2 sigma) would have resulted in an effective significance factor of `0.0056`. `0.32` (~1 sigma) would have resulted in an effective significance level of `0.16` and results for a significance level of `0.5` would have been unchanged. The shape of the profile likelihood curve is unchanged.
* Fixed a bug where plotting a standard error alongside a profile likelihood plot would have resulted in a curve that is too narrow.
>>>>>>> a149f57d

## v1.6.1 | 2025-01-29

#### Bug fixes

* Fixed a bug where [`ForceCalibrationItem.force_sensitivity`](https://lumicks-pylake.readthedocs.io/en/v1.6.1/_api/lumicks.pylake.calibration.ForceCalibrationItem.html#lumicks.pylake.calibration.ForceCalibrationItem.force_sensitivity) would return the signed force response rather than the unsigned force sensitivity of a Bluelake calibration. This can cause issues with the force sign when using ratios of sensitivities obtained from Bluelake or Pylake. Now Pylake and Bluelake items both return the unsigned force sensitivity.
* Fixed a bug where [`lk.load_tracks()`](https://lumicks-pylake.readthedocs.io/en/v1.6.1/_api/lumicks.pylake.load_tracks.html#lumicks.pylake.load_tracks) incorrectly loaded the position coordinates of tracks that had been calibrated to base pairs.
* Fixed a bug where attempting to load a TIF file with insufficient metadata resulted in an unrelated `AttributeError` when deleting the `ImageStack`.

## v1.6.0 | 2025-01-09

#### New features

* Calibration results and parameters are now accessible via properties which are listed when items are printed. See [calibration results](https://lumicks-pylake.readthedocs.io/en/v1.6.0/_api/lumicks.pylake.force_calibration.power_spectrum_calibration.CalibrationResults.html) and [calibration item](https://lumicks-pylake.readthedocs.io/en/v1.6.0/_api/lumicks.pylake.calibration.ForceCalibrationItem.html) API documentation for more information.
* Added property `diode_calibration` to access the diode calibration model, and `trap_power` to access the used trap power in [calibration item](https://lumicks-pylake.readthedocs.io/en/v1.6.0/_api/lumicks.pylake.calibration.ForceCalibrationItem.html). See the new [tutorial](https://lumicks-pylake.readthedocs.io/en/v1.6.0/tutorial/force_calibration/diode_model.html) and [theory](https://lumicks-pylake.readthedocs.io/en/v1.6.0/theory/force_calibration/diode.html) for more information.
* Added model to correct for bead-bead coupling when using active calibration deep in bulk with two beads. See [tutorial](https://lumicks-pylake.readthedocs.io/en/v1.6.0/tutorial/force_calibration/index.html), [theory](https://lumicks-pylake.readthedocs.io/en/v1.6.0/theory/force_calibration/active.html#bead-bead-coupling) and [example](https://lumicks-pylake.readthedocs.io/en/v1.6.0/examples/bead_coupling/coupling.html) for more information.
* Added option to highlight a region on a time plot using [`Slice.highlight_time_range()`](https://lumicks-pylake.readthedocs.io/en/v1.6.0/_api/lumicks.pylake.channel.Slice.html#lumicks.pylake.channel.Slice.highlight_time_range). For more information see the [tutorial](https://lumicks-pylake.readthedocs.io/en/v1.6.0/tutorial/file.html#highlighting).
* Added `__array__` to [`Slice`](https://lumicks-pylake.readthedocs.io/en/v1.6.0/_api/lumicks.pylake.channel.Slice.html). This allows passing slices directly to `numpy` functions such as `np.mean()`or `np.sum()`.
* Added parameter `allow_overwrite` to [`lk.download_from_doi()`](https://lumicks-pylake.readthedocs.io/en/v1.6.0/_api/lumicks.pylake.download_from_doi.html#lumicks.pylake.download_from_doi) to allow re-downloading only those files where the checksum does not match.
* Added force calibration information to channels accessed directly via the square bracket notation (e.g. `file["Force HF"]["Force 1x"].calibration`).
* Added `applied_at` property to a [calibration item](https://lumicks-pylake.readthedocs.io/en/v1.6.0/_api/lumicks.pylake.calibration.ForceCalibrationItem.html) obtained from a force slice. This property returns the timestamp in nanoseconds at which the force calibration was applied.
* Added parameter `titles` to customize the title of each subplot in [`Kymo.plot_with_channels()`](https://lumicks-pylake.readthedocs.io/en/v1.6.0/_api/lumicks.pylake.kymo.Kymo.html#lumicks.pylake.kymo.Kymo.plot_with_channels).
* Added [`KymoTrack.sample_from_channel()`](https://lumicks-pylake.readthedocs.io/en/v1.6.0/_api/lumicks.pylake.kymotracker.kymotrack.KymoTrack.html#lumicks.pylake.kymotracker.kymotrack.KymoTrack.sample_from_channel) to downsample channel data to the time points of a kymotrack.
* Added support for file names with spaces in [`lk.download_from_doi()`](https://lumicks-pylake.readthedocs.io/en/v1.6.0/_api/lumicks.pylake.download_from_doi.html#lumicks.pylake.download_from_doi).
* Show the ranges that were excluded from a power spectrum or calibration fit by passing `show_excluded=True` to [`PowerSpectrum.plot()`](https://lumicks-pylake.readthedocs.io/en/v1.6.0/_api/lumicks.pylake.force_calibration.power_spectrum.PowerSpectrum.html#lumicks.pylake.force_calibration.power_spectrum.PowerSpectrum.plot) or [`CalibrationResults.plot()`](https://lumicks-pylake.readthedocs.io/en/v1.6.0/_api/lumicks.pylake.force_calibration.power_spectrum_calibration.CalibrationResults.html#lumicks.pylake.force_calibration.power_spectrum_calibration.CalibrationResults.plot).
* Plot the active calibration peak for a calibration result using `show_active_peak=True` with [`CalibrationResults.plot()`](https://lumicks-pylake.readthedocs.io/en/v1.6.0/_api/lumicks.pylake.force_calibration.power_spectrum_calibration.CalibrationResults.html#lumicks.pylake.force_calibration.power_spectrum_calibration.CalibrationResults.plot).
* Added function to import a [`KymoTrackGroup`](https://lumicks-pylake.readthedocs.io/en/v1.6.0/_api/lumicks.pylake.kymotracker.kymotrack.KymoTrackGroup.html) from a `CSV` file using [`load_tracks`](https://lumicks-pylake.readthedocs.io/en/v1.6.0/_api/lumicks.pylake.load_tracks.html).
* Added function to load tracks into the kymotracker widget using [`KymoWidgetGreedy.load_tracks()`](https://lumicks-pylake.readthedocs.io/en/v1.6.0/_api/lumicks.pylake.KymoWidgetGreedy.html#lumicks.pylake.KymoWidgetGreedy.load_tracks).

#### Improvements

* Added improved printing of calibration items under `channel.calibration` providing a more convenient overview of the items associated with a `Slice`.
* Added improved printing of calibrations performed with `Pylake`.
* Improved [`FdFit`](https://lumicks-pylake.readthedocs.io/en/v1.6.0/_api/lumicks.pylake.FdFit.html) error message that includes the name of the model when trying to access a model that was not added in an [`FdFit`](https://lumicks-pylake.readthedocs.io/en/v1.6.0/_api/lumicks.pylake.FdFit.html) using angular brackets.
* Allow customizing the minimum step size during step size determination for [`DwelltimeModel.profile_likelihood()`](https://lumicks-pylake.readthedocs.io/en/v1.6.0/_api/lumicks.pylake.DwelltimeModel.html#lumicks.pylake.DwelltimeModel.profile_likelihood) and set a more sensible default. Also ensured that the warning only gets emitted at most once per direction.

#### Bug fixes

* Fixed bug that prevented opening the force distance widgets when using them with the `widget` backend on `matplotlib >= 3.9.0`.
* Ensure that operators such as (e.g. `+`, `-`, `/`) work on [`Slice`](https://lumicks-pylake.readthedocs.io/en/v1.6.0/_api/lumicks.pylake.channel.Slice.html) with all types that are convertible to scalars. Previously these failed with zero dimensional numpy arrays and other convertible objects.
* Fixed a bug where bead edge determination could fail with an unhandled exception during background estimation. This raised a `np.linalg.LinAlgError` when determining the background failed rather than the expected `RuntimeError`. In this case, a simple median is used as a fallback option.
* Fixed a bug to ensure that [`lk.GaussianMixtureModel`](https://lumicks-pylake.readthedocs.io/en/v1.6.0/_api/lumicks.pylake.GaussianMixtureModel.html) can also be used with a single state.
* Fixed a bug that could result in a near `0/0` during fitting when components of a [`DwelltimeModel`](https://lumicks-pylake.readthedocs.io/en/v1.6.0/_api/lumicks.pylake.DwelltimeModel.html) are near zero. Note that these only occurred during the computation of the model derivatives during the fitting procedure and should not impact the model simulation itself.

## v1.5.3 | 2024-10-29

#### Bug fixes

* Fixed a bug where an inverted force-distance [`Model`](https://lumicks-pylake.readthedocs.io/en/v1.5.3/_api/lumicks.pylake.fitting.model.Model.html) would raise when called with a scalar value. Now it just returns the expected value.
* Fixed a bug that would lead to a division by zero warning when performing no color adjustment on a [`Scan`](https://lumicks-pylake.readthedocs.io/en/v1.5.3/_api/lumicks.pylake.scan.Scan.html) or [`Kymo`](https://lumicks-pylake.readthedocs.io/en/v1.5.3/_api/lumicks.pylake.kymo.Kymo.html) with zero photon counts.
* Fixed a bug resulting in an exception when trying to read the excitation powers from a confocal object using [`Kymo.red_power`](https://lumicks-pylake.readthedocs.io/en/v1.5.3/_api/lumicks.pylake.kymo.Kymo.html#lumicks.pylake.kymo.Kymo.red_power),  [`Kymo.green_power`](https://lumicks-pylake.readthedocs.io/en/v1.5.3/_api/lumicks.pylake.kymo.Kymo.html#lumicks.pylake.kymo.Kymo.green_power), [`Kymo.blue_power`](https://lumicks-pylake.readthedocs.io/en/v1.5.3/_api/lumicks.pylake.kymo.Kymo.html#lumicks.pylake.kymo.Kymo.blue_power),  [`Kymo.sted_power`](https://lumicks-pylake.readthedocs.io/en/v1.5.3/_api/lumicks.pylake.kymo.Kymo.html#lumicks.pylake.kymo.Kymo.sted_power).

#### Other changes

* Added support for python `3.13`. Removed upper bound on `numpy` version.

## v1.5.2 | 2024-07-24

#### Improvements

* Added a fallback which allows loading scans or kymographs that have truncated photon count channels.

#### Bug fixes

* Fixed bug that prevented opening the kymotracking widget when using it with the `widget` backend on `matplotlib >= 3.9.0`.
* Fixed bug where photon counts were not being loaded from a csv file generated with the kymotracker.

## v1.5.1 | 2024-06-03

* Fixed bug that prevented loading an `h5` file where only a subset of the photon channels are available. This bug was introduced in Pylake `1.4.0`.

## v1.5.0 | 2024-05-28

#### New features

* Support Python `3.12`, dropped support for `3.9`.
* Added [`Kymo.plot_with_channels()`](https://lumicks-pylake.readthedocs.io/en/v1.5.0/_api/lumicks.pylake.kymo.Kymo.html#lumicks.pylake.kymo.Kymo.plot_with_channels) for plotting a kymograph with corresponding channel data. For more information, please refer to the [kymograph tutorial](https://lumicks-pylake.readthedocs.io/en/v1.5.0/tutorial/kymographs.html#correlating-with-channel-data).
* Added option to disable downsampling channel data to frame rates with correlated plots ([`ImageStack.plot_correlated()`](https://lumicks-pylake.readthedocs.io/en/v1.5.0/_api/lumicks.pylake.ImageStack.html#lumicks.pylake.ImageStack.plot_correlated), [`Scan.plot_correlated()`](https://lumicks-pylake.readthedocs.io/en/v1.5.0/_api/lumicks.pylake.scan.Scan.html#lumicks.pylake.scan.Scan.plot_correlated)) and exported videos ([`ImageStack.export_video()`](https://lumicks-pylake.readthedocs.io/en/v1.5.0/_api/lumicks.pylake.ImageStack.html#lumicks.pylake.ImageStack.export_video), [`Scan.export_video()`](https://lumicks-pylake.readthedocs.io/en/v1.5.0/_api/lumicks.pylake.scan.Scan.html#lumicks.pylake.scan.Scan.export_video)) using `downsample_to_frames=False`.
* Added `err_kappa` and `err_Rd` to force calibration results. These contain error estimates for the calibration constants propagated from the fitting errors.
* Added support for loading two-color `TIF` files with [`ImageStack`](https://lumicks-pylake.readthedocs.io/en/v1.5.0/_api/lumicks.pylake.ImageStack.html#lumicks.pylake.ImageStack).
* Made ([`CalibrationResults`](https://lumicks-pylake.readthedocs.io/en/v1.5.0/_api/lumicks.pylake.force_calibration.power_spectrum_calibration.CalibrationResults.html#calibrationresults)) callable to evaluate the fitted model power spectral density at the specified frequencies.
* Added `fitted_params` field to ([`CalibrationResults`](https://lumicks-pylake.readthedocs.io/en/v1.5.0/_api/lumicks.pylake.force_calibration.power_spectrum_calibration.CalibrationResults.html#calibrationresults)) for convenience.
* Allow accessing [`Model`](https://lumicks-pylake.readthedocs.io/en/v1.5.0/_api/lumicks.pylake.fitting.model.Model.html) default parameters for a force-distance model by key (i.e. `model["m/Lc"]`).

#### Improvements

* Added error message when parameters are passed to [`lk.parameter_trace()`](https://lumicks-pylake.readthedocs.io/en/v1.5.0/_api/lumicks.pylake.parameter_trace.html) that do not have the required attributes.
* Warn when parameter estimates are hitting the fitting bounds when using [`lk.parameter_trace()`](https://lumicks-pylake.readthedocs.io/en/v1.5.0/_api/lumicks.pylake.parameter_trace.html).

#### Other changes

* Switch to notebook v7 with `ipympl`. Note that this means that you have to have to invoke `%matplotlib widget` in notebooks where you previously used `%matplotlib notebook`. See the jupyter [notebook 7 announcement](https://blog.jupyter.org/announcing-jupyter-notebook-7-8d6d66126dcf) for more information.

#### Bug fixes

* Fixed statistical backing returning an incorrect value.
* Fixed bug where the `start_frame` parameter was being ignored when exporting a movie with [`ImageStack.export_video()`](https://lumicks-pylake.readthedocs.io/en/v1.5.0/_api/lumicks.pylake.ImageStack.html#lumicks.pylake.ImageStack.export_video) and [`Scan.export_video()`](https://lumicks-pylake.readthedocs.io/en/v1.5.0/_api/lumicks.pylake.scan.Scan.html#lumicks.pylake.scan.Scan.export_video). This bug was introduced in Pylake `v1.3.0`.

## v1.4.0 | 2024-02-28

#### New features

* Added [`lk.HiddenMarkovModel`](https://lumicks-pylake.readthedocs.io/en/v1.4.0/_api/lumicks.pylake.HiddenMarkovModel.html#lumicks.pylake.HiddenMarkovModel) for classifying data traces exhibiting transitions between discrete states. For more information, see the tutorials section on [Population Dynamics](https://lumicks-pylake.readthedocs.io/en/v1.4.0/tutorial/population_dynamics.html#hidden-markov-models).
* Added option to crop beads out of a kymograph using [`Kymo.crop_beads()`](https://lumicks-pylake.readthedocs.io/en/v1.4.0/_api/lumicks.pylake.kymo.Kymo.html#lumicks.pylake.kymo.Kymo.crop_beads).
* Added API to determine bead edges in a kymograph using [`Kymo.estimate_bead_edges()`](https://lumicks-pylake.readthedocs.io/en/v1.4.0/_api/lumicks.pylake.kymo.Kymo.html#lumicks.pylake.kymo.Kymo.estimate_bead_edges).
* Added `emission_path()` and `plot_path()` methods to [`lk.GaussianMixtureModel`](https://lumicks-pylake.readthedocs.io/en/v1.4.0/_api/lumicks.pylake.GaussianMixtureModel.html)
* Added option to [`File`](https://lumicks-pylake.readthedocs.io/en/v1.4.0/_api/lumicks.pylake.File.html) to pass a custom mapping from Photon count detector to RGB colors colors. This is useful to reconstruct images on systems with non-standard imaging modules.
* Added option to customize the filter width of the Gaussian filter that is applied prior to spot detection in [`lk.track_greedy()`](https://lumicks-pylake.readthedocs.io/en/v1.4.0/_api/lumicks.pylake.track_greedy.html#). Increasing this value results in fewer false detections at the cost of resolution. Note that the current default is set to half a pixel to preserve the old behavior.
* Added option to determine the viscosity and density of water with NaCl dissolved in it using [`lk.viscosity_of_water()`](https://lumicks-pylake.readthedocs.io/en/v1.4.0/_api/lumicks.pylake.viscosity_of_water.html) and [`lk.density_of_water()`](https://lumicks-pylake.readthedocs.io/en/v1.4.0/_api/lumicks.pylake.density_of_water.html).
* Added [`ImageStack.close()`](https://lumicks-pylake.readthedocs.io/en/v1.4.0/_api/lumicks.pylake.ImageStack.html#lumicks.pylake.ImageStack.close) to force close file handles. Note that this prohibits further access to images from the [`ImageStack`](https://lumicks-pylake.readthedocs.io/en/v1.4.0/_api/lumicks.pylake.ImageStack.html#) it is called on, but also any [`ImageStack`](https://lumicks-pylake.readthedocs.io/en/v1.4.0/_api/lumicks.pylake.ImageStack.html#) derived from it (i.e. through [`ImageStack.define_tether()`](https://lumicks-pylake.readthedocs.io/en/v1.4.0/_api/lumicks.pylake.ImageStack.html#lumicks.pylake.ImageStack.define_tether) or [`ImageStack.crop_by_pixels()`](https://lumicks-pylake.readthedocs.io/en/v1.4.0/_api/lumicks.pylake.ImageStack.html#lumicks.pylake.ImageStack.crop_by_pixels)).
* Added option to filter kymograph spot detections where there are no detections in adjacent frames using `adjacency_filter=True` in [`lk.track_greedy()`](https://lumicks-pylake.readthedocs.io/en/v1.4.0/_api/lumicks.pylake.track_greedy.html#).
* Add option to `include_dead_time` to [`ImageStack.plot_correlated()`](https://lumicks-pylake.readthedocs.io/en/v1.4.0/_api/lumicks.pylake.ImageStack.html#lumicks.pylake.ImageStack.plot_correlated) for [`Scan`](https://lumicks-pylake.readthedocs.io/en/v1.4.0/_api/lumicks.pylake.scan.Scan.html) and [`ImageStack`](https://lumicks-pylake.readthedocs.io/en/v1.4.0/_api/lumicks.pylake.ImageStack.html). This parameter defaults to `True`.

#### Bug fixes

* Fixed a bug where the time indicator was off by one frame in [`ImageStack.plot_correlated()`](https://lumicks-pylake.readthedocs.io/en/v1.4.0/_api/lumicks.pylake.ImageStack.html#lumicks.pylake.ImageStack.plot_correlated) and [`ImageStack.export_video()`](https://lumicks-pylake.readthedocs.io/en/v1.4.0/_api/lumicks.pylake.ImageStack.html#lumicks.pylake.ImageStack.export_video).
* Fixed a bug where the time between frames was incorrectly not excluded when calling [`ImageStack.frame_timestamp_ranges()`](https://lumicks-pylake.readthedocs.io/en/v1.4.0/_api/lumicks.pylake.ImageStack.html#lumicks.pylake.ImageStack.frame_timestamp_ranges) with `include_dead_time=False`. Note that `Scan` and `Kymo` are not affected.
* Fixed a bug where [`ImageStack.plot_correlated()`](https://lumicks-pylake.readthedocs.io/en/v1.4.0/_api/lumicks.pylake.ImageStack.html#lumicks.pylake.ImageStack.plot_correlated) was not excluding the dead time between frames.
* Fixed a bug where color adjustments on a single channel [`ImageStack`](https://lumicks-pylake.readthedocs.io/en/v1.4.0/_api/lumicks.pylake.ImageStack.html#lumicks.pylake.ImageStack) would not be applied unless a channel was provided as argument. This bug was introduced in `v1.3.0`.
* Changed the `DateTime` tag on TIFFs exported with Pylake from [`Scan`](https://lumicks-pylake.readthedocs.io/en/v1.4.0/_api/lumicks.pylake.scan.Scan.html) and [`Kymo`](https://lumicks-pylake.readthedocs.io/en/v1.4.0/_api/lumicks.pylake.kymo.Kymo.html) objects. Before the change, the start and end of the scanning period in nanoseconds was stored. After the change, we store the starting timestamp of the frame, followed by the starting timestamp of the next frame to be consistent with data exported from Bluelake. The scanning time is stored in the field `Exposure time (ms)` on the Description tag.
* Fixed tests to be compatible with `pytest>=8.0.0`.
* Ensure `in` returns `True` for a valid data path (e.g. `"Force HF/Force 1x" in file` should return `True`).

#### Improvements

* `ImageStack` now closes any file handles it has open upon garbage collection.

#### Deprecations

* Deprecated `GaussianMixtureModel.from_channel()`. The class constructor now accepts `Slice` instances directly.
* Deprecated `GaussianMixtureModel.label()`. Use [`GaussianMixtureModel.state_path()`](https://lumicks-pylake.readthedocs.io/en/v1.4.0/_api/lumicks.pylake.GaussianMixtureModel.html#lumicks.pylake.GaussianMixtureModel.state_path) instead. Note, the returned instance is type `Slice` rather than `np.ndarray`. The data can be accessed via `model.state_path(channel_slice).data`.
* Deprecated `GaussianMixtureModel.exit_flag` Use [`GaussianMixtureModel.fit_info()`](https://lumicks-pylake.readthedocs.io/en/v1.4.0/_api/lumicks.pylake.GaussianMixtureModel.html#lumicks.pylake.GaussianMixtureModel.fit_info) instead. Note, the returned instance is a `GmmFitInfo` dataclass with attributes matching the keys of the `dict` returned from `exit_flag` (along with `bic` and `aic`; see next point).
* Deprecated `GaussianMixtureModel.bic` and `GaussianMixtureModel.aic` properties. These values can now be accessed via the `bic` and `aic` properties of `GaussianMixtureModel.fit_info`.

#### Breaking changes (alpha functionality)

* `trace_kwargs` and `label_kwargs` are now keyword-only arguments for [`GaussianMixtureModel.plot()`](https://lumicks-pylake.readthedocs.io/en/v1.4.0/_api/lumicks.pylake.GaussianMixtureModel.html#lumicks.pylake.GaussianMixtureModel.plot).

#### Other changes

* Bump `tifffile` dependency to `>=2022.7.28`.

## v1.3.1 | 2023-12-07

#### Bug fixes

* Fixed a bug in [`Scan.export_video()`](https://lumicks-pylake.readthedocs.io/en/v1.3.1/_api/lumicks.pylake.scan.Scan.html#lumicks.pylake.scan.Scan.export_video) and [`ImageStack.export_video()`](https://lumicks-pylake.readthedocs.io/en/v1.3.1/_api/lumicks.pylake.ImageStack.html#lumicks.pylake.ImageStack.export_video) which resulted in empty frames being written when exporting with channel data.

## v1.3.0 | 2023-12-07

#### New features

* Added option to export [`ImageStack`](https://lumicks-pylake.readthedocs.io/en/v1.3.0/_api/lumicks.pylake.ImageStack.html#lumicks.pylake.ImageStack) and [`Scan`](https://lumicks-pylake.readthedocs.io/en/v1.3.0/_api/lumicks.pylake.scan.Scan.html) stacks to movies correlated with channel data. Simply pass a [`Slice`](https://lumicks-pylake.readthedocs.io/en/v1.3.0/_api/lumicks.pylake.channel.Slice.html) to the `channel_slice` parameter of [`Scan.export_video()`](https://lumicks-pylake.readthedocs.io/en/v1.3.0/_api/lumicks.pylake.scan.Scan.html#lumicks.pylake.scan.Scan.export_video) or [`ImageStack.export_video()`](https://lumicks-pylake.readthedocs.io/en/v1.3.0/_api/lumicks.pylake.ImageStack.html#lumicks.pylake.ImageStack.export_video).
* Added more options for plotting color channels for images:
  * Shortcuts `"r"`, `"g"`, and `"b"` can now be used for plotting single color channels in addition to `"red"`, `"green"`, and `"blue"`.
  * Two-channel visualizations can be plotted using `"rg"`, `"gb"`, or `"rb"`.
* Added option to filter tracks by duration in seconds using [`lk.filter_tracks(tracks, minimum_duration=duration_in_seconds)`](https://lumicks-pylake.readthedocs.io/en/v1.3.0/_api/lumicks.pylake.filter_tracks.html#lumicks.pylake.filter_tracks).
* Added option to align plots vertically by passing `vertical=True` to [`Scan.plot_correlated`](https://lumicks-pylake.readthedocs.io/en/v1.3.0/_api/lumicks.pylake.scan.Scan.html#lumicks.pylake.scan.Scan.plot_correlated) and [`ImageStack.plot_correlated()`](https://lumicks-pylake.readthedocs.io/en/v1.3.0/_api/lumicks.pylake.ImageStack.html#lumicks.pylake.ImageStack.plot_correlated).
* Added [`duration`](https://lumicks-pylake.readthedocs.io/en/v1.3.0/_api/lumicks.pylake.kymotracker.kymotrack.KymoTrack.html#lumicks.pylake.kymotracker.kymotrack.KymoTrack.duration) property to [`KymoTrack`](https://lumicks-pylake.readthedocs.io/en/v1.3.0/_api/lumicks.pylake.kymotracker.kymotrack.KymoTrack.html) which returns the duration (in seconds) that the track was observed.
* Added [`KymoTrackGroup.filter()`](https://lumicks-pylake.readthedocs.io/en/v1.3.0/_api/lumicks.pylake.filter_tracks.html#lumicks.pylake.filter_tracks) to filter tracks in-place. `tracks.filter(minimum_duration=2)` is equivalent to `tracks = lk.filter_tracks(tracks, minimum_duration=2)`.

#### Bug fixes

* Fixed a bug in [`Scan.plot()`](https://lumicks-pylake.readthedocs.io/en/v1.3.0/_api/lumicks.pylake.scan.Scan.html#lumicks.pylake.scan.Scan.plot) in which the default aspect ratio was calculated such that pixels always appeared square. For scans with non-square pixel sizes, this would result in distortion of the image.
* Fixed a bug in [`Slice.downsampled_like`](https://lumicks-pylake.readthedocs.io/en/v1.3.0/_api/lumicks.pylake.channel.Slice.html#lumicks.pylake.channel.Slice.downsampled_like) that would fail to raise an error due to a lack of overlap between the low frequency and high frequency channel when the high frequency channel starts within the last sample of the low frequency channel.
* Fixed [`lk.download_from_doi()`](https://lumicks-pylake.readthedocs.io/en/v1.3.0/_api/lumicks.pylake.download_from_doi.html#lumicks.pylake.download_from_doi) to align with new Zenodo REST API.
* Don't store animation writer in a temporary variable as this results in a `matplotlib` error when attempting to export a movie on jupyter notebook.

#### Improvements

* Kymographs consisting of a single scan line now return a valid [`line_time_seconds`](https://lumicks-pylake.readthedocs.io/en/v1.3.0/_api/lumicks.pylake.kymo.Kymo.html#lumicks.pylake.kymo.Kymo.line_time_seconds). This allows certain downstream functionality, such as `Kymo.plot()`.
* Issue a more descriptive error when attempting to compute a diffusion constant of a track with no points.
* Pylake can now handle kymographs that were erroneously stored in the `Scan` field. Kymographs with a pre-specified number of lines to record were incorrectly being marked on the timeline and exported as 'Scan' instead of 'Kymograph' in versions of Bluelake prior to `2.5.0`.

## v1.2.1 | 2023-10-17

#### Bug fixes

* Fixed `lk.download_from_doi()` to align with new Zenodo REST API.
* Fixed a bug where the minimum length field of an exported `KymoTrackGroup` was formatted as an integer resulting in rounding errors when storing the tracks. Note that an incorrect minimum length can lead to biases when performing dwell time analysis. These values are now properly formatted as floating point numbers. The entry in the header was also changed to "minimum observable duration (seconds)" for additional clarity. This bug was introduced in version `1.2.0`.
* Fixed a bug that prevented resaving a `KymoTrackGroup` loaded from an older version of Pylake.
* Fixed a bug that inadvertently made us rely on `cachetools>=5.x`. Older versions of `cachetools` did not pass the instance to the key function resulting in a `TypeError: key() missing 1 required positional argument: '_'` error when accessing cached properties or methods.
* Fixed a bug that could cause a division by zero while fitting power spectra with `f_diode`. The lower bound of `f_diode` was changed from 0 to 1.0 Hz. This change should not impact results unless users were getting failed calibrations with this error.
* Fixed a layout issue that made the sliders appear so narrow in `jupyterlab` that they were not visible.

## v1.2.0 | 2023-08-15

#### New features

* Added fitting mode `"simultaneous"` to `lk.refine_tracks_gaussian()` which enforces optimization bounds between the peak positions. This helps prevent `lk.refine_tracks_gaussian()` from reassigning points to the wrong track when a track momentarily disappears and `overlap_strategy` is set to `"multiple"` and `refine_missing_frames` is set to `True`. When fitting mode is set to `"simultaneous"`, bounds ensure that the individual Gaussians cannot switch position. In addition, this mode uses a better initial guess for the peak amplitudes based on the maximum photon count observed in each range.
* Added the option to take into account discretization effects in [`DwelltimeModel`](https://lumicks-pylake.readthedocs.io/en/v1.2.0/_api/lumicks.pylake.DwelltimeModel.html) by passing a `discretization_timestep` to the model when constructing it.
* Added the option to take into account discretization effects when performing dwell time analysis on a [`KymoTrackGroup`](https://lumicks-pylake.readthedocs.io/en/v1.2.0/_api/lumicks.pylake.kymotracker.kymotrack.KymoTrackGroup.html). Simply pass `discrete_model=True` to `KymoTrackGroup.fit_binding_times()` to make use of this new functionality.
* Added the optional parameter `loss_function` to [`fit_power_spectrum()`](https://lumicks-pylake.readthedocs.io/en/v1.2.0/_api/lumicks.pylake.fit_power_spectrum.html#lumicks.pylake.fit_power_spectrum). Implemented loss functions are `"gaussian"` (default) and `"lorentzian"`. The default corresponds to regular least-squares fitting, whereas `"lorentzian"` invokes a robust fitting method that is less susceptible to spurious peaks in the power spectrum which comes at the cost of a small bias in the estimates for a spectrum without noise peaks. Furthermore, no estimates of the errors in the fitted parameters are provided. This is beta functionality. While usable, this has not yet been tested in a large number of different scenarios. The API can still be subject to change without any prior deprecation notice!
* Added `PowerSpectrum.identify_peaks()` method to the [`PowerSpectrum`](https://lumicks-pylake.readthedocs.io/en/v1.2.0/_api/lumicks.pylake.force_calibration.power_spectrum.PowerSpectrum.html) class. This method uses probability to identify peaks in the spectrum that are not due to the movement of beads in an optical trap. This is beta functionality. While usable, this has not yet been tested in a large number of different scenarios. The API can still be subject to change without any prior deprecation notice!
* Added `KymoTrack.plot_fit()` and `KymoTrackGroup.plot_fit()` to show the fitted model obtained from gaussian refinement.
* Added the ability to specify a cropping region when exporting to an h5-file using `file.save_as(filename, crop_time_range=(starting_timestamp, ending_timestamp))`.
* Added method to create colormaps approximating a color from emission wavelength. See [`lk.colormaps.from_wavelength()`](https://lumicks-pylake.readthedocs.io/en/v1.2.0/_api/lumicks.pylake.colormaps.html#lumicks.pylake.from_wavelength) for more information.
* Added support for accessing `Kymo`, `Scan` and `PointScan` by path (e.g. `file["Kymograph"]["my_kymo"]` or `file["Kymograph/my_kymo"]`).
* Added support for slicing `PointScan`.

#### Bug fixes

* Fixed issue in dwell time analysis that could lead to biased estimates for kymographs with very few events. Before this fix `KymoTrackGroup.fit_binding_times()` relied on the assumption that the shortest observed track is actually the minimum observable dwell time. This assumption is valid for kymographs with many events; however, this becomes problematic when multiple kymographs with few events each are analyzed globally. In this case, binding times will be underestimated. With this fix, the minimum observable dwell time is calculated from the kymograph scan line time and the set minimum track length.
  * The old (incorrect) behavior is maintained as default until the next major release (`v2.0.0`) to ensure backward compatibility.
  * **To enable the fixed behavior immediately (recommended), specify `observed_minimum=False` when calling `KymoTrackGroup.fit_binding_times()`.**
  * To maintain the old legacy behavior use `observed_minimum=True`.
  * Note that CSVs exported from the kymotracking widget before `v1.2.0` will contain insufficient metadata to make use of the improved analysis. To recover this metadata, use `lk.filter_tracks()` on the `KymoTrackGroup` with a specified `min_length`. This filters short events and stores the new minimum observable duration in the group.

#### Other changes

* [`File.save_as()`](https://lumicks-pylake.readthedocs.io/en/latest/_api/lumicks.pylake.File.html#lumicks.pylake.File.save_as) data now allows passing in a single string for the `omit_data` parameter.
* Gracefully handle empty `Scan` after slicing. Previously, a slice operation on a `Scan` that resulted in no frames remaining raised a `NotImplementedError`. Now it returns an `EmptyScan`.
* Improved performance of `Scan.pixel_time_seconds`, `Kymo.pixel_time_seconds` and `Kymo.line_time_seconds`.
* Dropped `opencv` dependency which was only used for calculating rotation matrices and performing the affine transformations required for image alignment. Pylake now uses `scikit-image` for this purpose.
* Marked functions that take file paths as arguments with the `os.PathLike` type hint to idicate that `pathlib.Path` and similar types are also accepted (not just `str`).
* Use Unicode characters for µ and ² when plotting rather than TeX strings.

#### Deprecations

* Deprecated fitting mode `"multiple"` in `lk.refine_tracks_gaussian()` as it could lead to spurious track crossings. See the entry for the fitting mode `"simultaneous"` under `New Features` for more information.

## v1.1.1 | 2023-06-13

* Fixed parameter description for minimum length. It now correctly reads that increasing this parameter reduces tracking noise.
* Rarely used but heavy packages like `opencv`, `scikit-image`, and `scikit-learn` are no longer loaded eagerly with `import lumicks.pylake`. Rather, they are loaded on-demand the first time that a feature needs them. This makes importing `pylake` itself faster and mitigates potential third-party issues (e.g. this makes the first issue from the [F.A.Q.](https://lumicks-pylake.readthedocs.io/en/v1.1.0/install.html#frequently-asked-questions) less severe as it no longer affects all users).

## v1.1.0 | 2023-05-17

#### New features

* Enabled adding [`KymoTrackGroup`](https://lumicks-pylake.readthedocs.io/en/v1.1.0/_api/lumicks.pylake.kymotracker.kymotrack.KymoTrackGroup.html) instances with tracks from different source kymographs. *Note that certain features (e.g., [`KymoTrackGroup.ensemble_msd()`](https://lumicks-pylake.readthedocs.io/en/v1.1.0/_api/lumicks.pylake.kymotracker.kymotrack.KymoTrackGroup.html#lumicks.pylake.kymotracker.kymotrack.KymoTrackGroup.ensemble_msd) and `KymoTrackGroup.ensemble_diffusion("ols")`) require that all source kymographs have the same pixel size and scan line times.* See the [kymotracking tutorial](https://lumicks-pylake.readthedocs.io/en/v1.1.0/tutorial/kymotracking.html#global-analysis) for more information.
* Added [`DwelltimeModel.profile_likelihood()`](https://lumicks-pylake.readthedocs.io/en/v1.1.0/_api/lumicks.pylake.DwelltimeModel.html#lumicks.pylake.DwelltimeModel.profile_likelihood) for calculating profile likelihoods for dwell time analysis. These can be used to determine confidence intervals and assess whether the model has too many parameters (i.e., if a model with fewer components would be sufficient). See the [population dynamics tutorial](https://lumicks-pylake.readthedocs.io/en/v1.1.0/tutorial/population_dynamics.html#profile-likelihood-based-confidence-intervals) for more information.
* Added functionality to split tracks in the Kymotracking widget.
* Added functionality to provide minimum and maximum observation times per data point to [`DwelltimeModel`](https://lumicks-pylake.readthedocs.io/en/v1.1.0/_api/lumicks.pylake.DwelltimeModel.html) and [`DwelltimeBootstrap`](https://lumicks-pylake.readthedocs.io/en/v1.1.0/_api/lumicks.pylake.population.dwelltime.DwelltimeBootstrap.html).

#### Bug fixes

* Fixed a bug that would round the center of the window to the incorrect pixel when using [`KymoTrack.sample_from_image()`](https://lumicks-pylake.readthedocs.io/en/v1.1.0/_api/lumicks.pylake.kymotracker.kymotrack.KymoTrack.html#lumicks.pylake.kymotracker.kymotrack.KymoTrack.sample_from_image). Pixels are defined with their origin at the center of the pixel, whereas this function incorrectly assumed that the origin was on the edge of the pixel. The effects of this bug are larger for small windows. For backward compatibility this bugfix is not enabled by default. To enable the bugfix specify `correct_origin=True` as a keyword argument to the method.
* Fixed bug that could lead to mutability of [`Kymo`](https://lumicks-pylake.readthedocs.io/en/v1.1.0/_api/lumicks.pylake.kymo.Kymo.html) and [`Scan`](https://lumicks-pylake.readthedocs.io/en/v1.1.0/_api/lumicks.pylake.scan.Scan.html) through `.get_image()` or `.timestamps`. This bug was introduced in `0.7.2`. Grabbing a single color image from a [`Scan`](https://lumicks-pylake.readthedocs.io/en/v1.1.0/_api/lumicks.pylake.scan.Scan.html) or [`Kymo`](https://lumicks-pylake.readthedocs.io/en/v1.1.0/_api/lumicks.pylake.kymo.Kymo.html) using `.get_image()` returns a reference to an internal image cache. This numpy array was write-able and modifying data in the returned image would result in future calls to `.get_image()` returning the modified data rather than the original [`Kymo`](https://lumicks-pylake.readthedocs.io/en/v1.1.0/_api/lumicks.pylake.kymo.Kymo.html) or [`Scan`](https://lumicks-pylake.readthedocs.io/en/v1.1.0/_api/lumicks.pylake.scan.Scan.html) image. Timestamps obtained from `.timestamps` were similarly affected. These arrays are now returned non-writeable.
* Fixed a bug where we passed a `SampleFormat` tag while saving to `tiff` using `tifffile`. However, `tifffile` infers the `SampleFormat` automatically from the datatype of the `numpy` array it is passed. This produced warnings on the latest version of `tifffile` when running the benchmark.
* Ensure that the probability density returns zero outside its support for [`DwelltimeModel.pdf()`](https://lumicks-pylake.readthedocs.io/en/v1.1.0/_api/lumicks.pylake.DwelltimeModel.html#lumicks.pylake.DwelltimeModel.pdf). Prior to this change, non-zero values would be returned outside the observation limits of the dwelltime model.
* Fixed a bug where [`DwelltimeModel.hist()`](https://lumicks-pylake.readthedocs.io/en/v1.1.0/_api/lumicks.pylake.DwelltimeModel.html#lumicks.pylake.DwelltimeModel.hist) produces one less bin than requested with `n_bins`.
* Fixed a bug where [`lk.dsdna_ewlc_odijk_distance()`](https://lumicks-pylake.readthedocs.io/en/v1.1.0/_api/lumicks.pylake.dsdna_ewlc_odijk_distance.html) erroneously returned a model where force is the dependent variable rather than distance. This bug was introduced in `0.13.2`. Note that [`lk.ewlc_odijk_distance()`](https://lumicks-pylake.readthedocs.io/en/v1.1.0/_api/lumicks.pylake.ewlc_odijk_distance.html) was unaffected. It was specifically the convenience function with DNA parameters that was affected.

#### Improvements

* Improve API description of the channel data in a default [`FdCurve`](https://lumicks-pylake.readthedocs.io/en/v1.1.0/_api/lumicks.pylake.fdcurve.FdCurve.html).
* Improved fitting performance dwell time analyses by implementing analytic gradient.
* Added lower and upper bounds when fitting dwell time models. This prevents numerical issues that occur when approaching these extremes. Prior to this change, over-parameterized models could encounter numerical issues due to divisions by (near) zero. After this change, amplitudes are constrained to stay between `1e-9` and `1.0 - 1e-9`, while lifetimes are constrained to remain between `1e-8` and `1e8`.
* Provided better initial guess for dwell time models with three or more components. Prior to this change, the dwelltime models involving three components or more would get an initial guess with an average lifetime beyond the mean of the observations.
* Silenced false positive warnings about the optimization violating the bound constraints. Prior to this change, dwell time analysis would produce warnings about the optimizer exceeding bounds. These excursions beyond the bound are very small and have no effect on the model.
* Parameters corresponding to Gaussian refinement are now preserved when two refined tracks are concatenated.
* Set the minimum value for the `Min length` slider in the Kymotracking widget to `2`.

## v1.0.0 | 2023-03-14

Happy π-day!

#### New features

* Added links to example data for all [tutorials](https://lumicks-pylake.readthedocs.io/en/v1.0.0/tutorial/index.html). Try running them in a `jupyter` notebook!
* Added API to create a [`Kymo`](https://lumicks-pylake.readthedocs.io/en/v1.0.0/_api/lumicks.pylake.kymo.Kymo.html) from an [`ImageStack`](https://lumicks-pylake.readthedocs.io/en/v1.0.0/_api/lumicks.pylake.ImageStack.html). See [`ImageStack.to_kymo()`](https://lumicks-pylake.readthedocs.io/en/v1.0.0/_api/lumicks.pylake.ImageStack.html#lumicks.pylake.ImageStack.to_kymo) for more information.
* Added API for accessing notes in a h5 file, i.e. [`file.notes`](https://lumicks-pylake.readthedocs.io/en/v1.0.0/_api/lumicks.pylake.File.html#lumicks.pylake.File.notes) returns a dictionary of notes.
* Implemented bias correction for centroid refinement that shrinks the window to reduce estimation bias. This bias correction can be toggled by passing a `bias_correction` argument to [`lk.track_greedy()`](https://lumicks-pylake.readthedocs.io/en/v1.0.0/_api/lumicks.pylake.track_greedy.html#) and [`lk.refine_tracks_centroid()`](https://lumicks-pylake.readthedocs.io/en/v1.0.0/_api/lumicks.pylake.refine_tracks_centroid.html). Note that this bias correction is enabled by default.
* Implemented spatial calibration for [`ImageStack`](https://lumicks-pylake.readthedocs.io/en/v1.0.0/_api/lumicks.pylake.ImageStack.html). Images are now plotted in units of microns for TIF files which contain pixel size in the metadata. If the metadata is unavailable, the axes units are provided in pixels.
* Added option to show scale bars to image plots using [`lk.ScaleBar()`](https://lumicks-pylake.readthedocs.io/en/v1.0.0/_api/lumicks.pylake.ScaleBar.html). See [plotting and exporting](https://lumicks-pylake.readthedocs.io/en/v1.0.0/tutorial/imagestack.html#plotting-and-exporting) for an example.
* Added [`KymoTrackGroup.remove()`](https://lumicks-pylake.readthedocs.io/en/v1.0.0/_api/lumicks.pylake.kymotracker.kymotrack.KymoTrackGroup.html#lumicks.pylake.kymotracker.kymotrack.KymoTrackGroup.remove) to remove a [`KymoTrack`](https://lumicks-pylake.readthedocs.io/en/v1.0.0/_api/lumicks.pylake.kymotracker.kymotrack.KymoTrack.html) from a [`KymoTrackGroup`](https://lumicks-pylake.readthedocs.io/en/v1.0.0/_api/lumicks.pylake.kymotracker.kymotrack.KymoTrackGroup.html).
* Enabled boolean array indexing (e.g. `tracks[[False, False, True]]`) and indexing with arrays of indices (e.g. `tracks[[1, 3]]`) for `KymoTrackGroup`. See the [API documentation](https://lumicks-pylake.readthedocs.io/en/v1.0.0/_api/lumicks.pylake.kymotracker.kymotrack.KymoTrackGroup.html#lumicks.pylake.kymotracker.kymotrack.KymoTrackGroup) for more information.
* Improved force calibration documentation. See the new [Tutorial](https://lumicks-pylake.readthedocs.io/en/shuffle_force_calibration/tutorial/force_calibration.html) and [Theory section](https://lumicks-pylake.readthedocs.io/en/shuffle_force_calibration/theory/force_calibration/force_calibration.html).
* Added API to look up (pixel)size of an [`ImageStack`](https://lumicks-pylake.readthedocs.io/en/v1.0.0/_api/lumicks.pylake.ImageStack.html). See [`ImageStack`](https://lumicks-pylake.readthedocs.io/en/v1.0.0/_api/lumicks.pylake.ImageStack.html) for more information.
* Enabled forwarding plot style arguments to [`Slice.range_selector()`](https://lumicks-pylake.readthedocs.io/en/v1.0.0/_api/lumicks.pylake.channel.Slice.html#lumicks.pylake.channel.Slice.range_selector). Prior to this change, a plot with markers was always opened which resulted in very poor performance when plotting high frequency data.

#### Breaking changes

* Pylake now requires Python version `>= v3.9` and matplotlib version `>= v3.5`
* When performing particle tracking on kymographs, bias correction is now enabled by default; without this correction, kymographs with high background signal will suffer from biased localization estimates. To disable bias correction, specify `bias_correction=False` to [`lk.track_greedy()`](https://lumicks-pylake.readthedocs.io/en/v1.0.0/_api/lumicks.pylake.track_greedy.html#) and [`lk.refine_tracks_centroid()`](https://lumicks-pylake.readthedocs.io/en/v1.0.0/_api/lumicks.pylake.refine_tracks_centroid.html).
* The function [`ImageStack.define_tether()`](https://lumicks-pylake.readthedocs.io/en/v1.0.0/_api/lumicks.pylake.ImageStack.html#lumicks.pylake.ImageStack.define_tether) now takes coordinates in calibrated spatial units (microns) rather than pixels. If calibration to microns is not available, units are still in pixels.
* Optional arguments for [`lk.track_greedy()`](https://lumicks-pylake.readthedocs.io/en/v1.0.0/_api/lumicks.pylake.track_greedy.html#) and [`lk.track_lines()`](https://lumicks-pylake.readthedocs.io/en/v1.0.0/_api/lumicks.pylake.track_lines.html#) are now enforced as keyword only.
* The `vel` argument has been renamed to `velocity` for [`lk.track_greedy()`](https://lumicks-pylake.readthedocs.io/en/v1.0.0/_api/lumicks.pylake.track_greedy.html#).
* [`lk.track_lines()`](https://lumicks-pylake.readthedocs.io/en/v1.0.0/_api/lumicks.pylake.track_lines.html#lumicks.pylake.track_lines) now performs bias-corrected centroid refinement after tracking to improve localization accuracy. Note that the old behaviour can be recovered by passing `refine=False`.
* When removing tracks with the kymotracking widget, only tracks that are entirely in the selection rectangle will be removed. Prior to this change, any tracks intersecting with the selection rectangle would be removed.
* Added checks which enforce [`KymoTracks`](https://lumicks-pylake.readthedocs.io/en/v1.0.0/_api/lumicks.pylake.kymotracker.kymotrack.KymoTrack.html) in a [`KymoTrackGroup`](https://lumicks-pylake.readthedocs.io/en/v1.0.0/_api/lumicks.pylake.kymotracker.kymotrack.KymoTrackGroup.html) to be unique. Extending a [`KymoTrackGroup`](https://lumicks-pylake.readthedocs.io/en/v1.0.0/_api/lumicks.pylake.kymotracker.kymotrack.KymoTrackGroup.html) with [`KymoTrack`](https://lumicks-pylake.readthedocs.io/en/v1.0.0/_api/lumicks.pylake.kymotracker.kymotrack.KymoTrack.html) instances that are already part of the group will now result in a `ValueError`. Similarly, constructing a new [`KymoTrackGroup`](https://lumicks-pylake.readthedocs.io/en/v1.0.0/_api/lumicks.pylake.kymotracker.kymotrack.KymoTrackGroup.html) with duplicate [`KymoTracks`](https://lumicks-pylake.readthedocs.io/en/v1.0.0/_api/lumicks.pylake.kymotracker.kymotrack.KymoTrack.html) will also produce a `ValueError`.
* Removed all deprecated methods and properties from [`Kymo`](https://lumicks-pylake.readthedocs.io/en/v1.0.0/_api/lumicks.pylake.kymo.Kymo.html), [`Scan`](https://lumicks-pylake.readthedocs.io/en/v1.0.0/_api/lumicks.pylake.scan.Scan.html), [`PointScan`](https://lumicks-pylake.readthedocs.io/en/v1.0.0/_api/lumicks.pylake.point_scan.PointScan.html), and [`ImageStack`](https://lumicks-pylake.readthedocs.io/en/v1.0.0/_api/lumicks.pylake.ImageStack.html).
* Removed deprecated methods `KymoTrack.estimate_diffusion_ols()` and `KymoTrackGroup.remove_lines_in_rect()`
* Removed deprecated functions `filter_lines()`, `refine_lines_centroid()` and `refine_lines_gaussian()`.
* Removed deprecated property `lines` and method `save_lines` from `KymoWidgetGreedy`.
* Removed deprecated argument `exclude` from [`Kymo.line_timestamp_ranges()`](https://lumicks-pylake.readthedocs.io/en/v1.0.0/_api/lumicks.pylake.kymo.Kymo.html#lumicks.pylake.kymo.Kymo.line_timestamp_ranges) and [`Scan.frame_timestamp_ranges()`](https://lumicks-pylake.readthedocs.io/en/v1.0.0/_api/lumicks.pylake.scan.Scan.html#lumicks.pylake.scan.Scan.frame_timestamp_ranges). Use the argument `include_dead_time` instead.
* Removed deprecated argument `line_width` from [`lk.track_greedy()`](https://lumicks-pylake.readthedocs.io/en/v1.0.0/_api/lumicks.pylake.track_greedy.html).
* Changed several `asserts` to `Exceptions`.
  * Attempting to read a [`KymoTrackGroup`](https://lumicks-pylake.readthedocs.io/en/v1.0.0/_api/lumicks.pylake.kymotracker.kymotrack.KymoTrackGroup.html) from a `CSV` file that doesn't have the expected file format will result in an `IOError`.
  * Attempting to extend a [`KymoTrackGroup`](https://lumicks-pylake.readthedocs.io/en/v1.0.0/_api/lumicks.pylake.kymotracker.kymotrack.KymoTrackGroup.html) by a [`KymoTrackGroup`](https://lumicks-pylake.readthedocs.io/en/v1.0.0/_api/lumicks.pylake.kymotracker.kymotrack.KymoTrackGroup.html) tracked on a different [`Kymo`](https://lumicks-pylake.readthedocs.io/en/v1.0.0/_api/lumicks.pylake.kymo.Kymo.html) now results in a `ValueError`.
  * Attempting to connect two tracks with the same start and ending time point now raises a `ValueError`.
  * FdFitter: [`FdFit.fit()`](https://lumicks-pylake.readthedocs.io/en/v1.0.0/_api/lumicks.pylake.FdFit.html#lumicks.pylake.FdFit.fit) now raises a `RuntimeError` when a fit has no data or fittable parameters.
  * FdFitter: [`FdFit.plot()`](https://lumicks-pylake.readthedocs.io/en/v1.0.0/_api/lumicks.pylake.FdFit.html#lumicks.pylake.FdFit.plot) now raises a `KeyError` when trying to plot data that does not exist.
  * FdFitter: [`FdFit.plot()`](https://lumicks-pylake.readthedocs.io/en/v1.0.0/_api/lumicks.pylake.FdFit.html#lumicks.pylake.FdFit.plot) now raises a `RuntimeError` when trying to plot a fit with multiple models without selecting a model using angular brackets `[]` first.
  * FdFitter: [`FdFit.profile_likelihood()`](https://lumicks-pylake.readthedocs.io/en/v1.0.0/_api/lumicks.pylake.FdFit.html#lumicks.pylake.FdFit.profile_likelihood) now raises a `ValueError` when `max_step <= min_step` or `max_chi2_step <= min_chi2_step`.
  * FdFitter: when inverting a model with `interpolate=True`, Pylake now raises a `ValueError` if the minimum or maximum is not finite.
  * FdFitter: a `ValueError` is raised when adding incompatible models.
  * FdFitter: When adding data to a fit, adding data with an unequal number of points for the dependent and independent variable will now raise a `ValueError`.
  * FdFitter: When adding data to a fit, adding data with more than one dimension will raise a `ValueError`.
  * FdFitting: Attempting to evaluate a parameter trace with [`lk.parameter_trace()`](https://lumicks-pylake.readthedocs.io/en/v1.0.0/_api/lumicks.pylake.parameter_trace.html) for a parameter that is not part of the model now results in a `ValueError`.
  * FdFitting: Attempting to compute a parameter trace while providing an incomplete set of parameters will now result in a `ValueError`.
  * Attempting to use [`Slice.downsampled_over()`](https://lumicks-pylake.readthedocs.io/en/v1.0.0/_api/lumicks.pylake.channel.Slice.html#lumicks.pylake.channel.Slice.downsampled_over) or [`Slice.downsampled_like()`](https://lumicks-pylake.readthedocs.io/en/v1.0.0/_api/lumicks.pylake.channel.Slice.html#lumicks.pylake.channel.Slice.downsampled_like) with timestamps ranges or another channel that doesn't overlap with the channel now produces a `ValueError`.
  * Attempting to construct a `TimeSeries` where the length of the timestamp array is not equal to the length of the data array results in a `ValueError`.
  * [`FdEnsemble`](https://lumicks-pylake.readthedocs.io/en/v1.0.0/_api/lumicks.pylake.fdensemble.FdEnsemble.html#fdensemble) alignment now produces a `ValueError` if fewer than 2 datasets are provided.
  * Image reconstruction now raises a `ValueError` if the length of the data and infowave are not equal.
  * Plotting: When creating a plot providing `axes` and an `image_handle`, a `ValueError` is raised when those `axes` do not belong to the `image_handle` provided.
  * Widefield: Attempting to open multiple `TIFF` as a single ImageStack will now raise a `ValueError` if the alignment matrices of the individual `TIFF` are different.
  * PowerSpectrum: Attempting to replace the power spectral values of a [`PowerSpectrum`](https://lumicks-pylake.readthedocs.io/en/v1.0.0/_api/lumicks.pylake.force_calibration.power_spectrum.PowerSpectrum.html) using [`with_spectrum`](https://lumicks-pylake.readthedocs.io/en/v1.0.0/_api/lumicks.pylake.force_calibration.power_spectrum.PowerSpectrum.html#lumicks.pylake.force_calibration.power_spectrum.PowerSpectrum.with_spectrum) using a vector of incorrect length will raise a `ValueError`.

#### Bug fixes

* Fixed incorrect behaviour in [`lk.track_lines()`](https://lumicks-pylake.readthedocs.io/en/v1.0.0/_api/lumicks.pylake.track_lines.html) by interpolating back to integer frame times. Prior to this change, [`lk.track_lines()`](https://lumicks-pylake.readthedocs.io/en/v1.0.0/_api/lumicks.pylake.track_lines.html) would provide a subpixel accurate position along the time axis of the kymograph as well. However, this position was specified with respect to the coordinate system of the image, rather than actual acquisition times. As such, it would produce incorrect results when performing downstream analysis that rely on the time corresponding to an actual time. Note that [`lk.track_greedy()`](https://lumicks-pylake.readthedocs.io/en/v1.0.0/_api/lumicks.pylake.track_greedy.html) is not affected.
* Fixed bug in [`lk.track_lines()`](https://lumicks-pylake.readthedocs.io/en/v1.0.0/_api/lumicks.pylake.track_lines.html) where one extra line was returned rather than the number requested through the parameter `max_lines`.
* Fixed regression that caused [`ImageStack`](https://lumicks-pylake.readthedocs.io/en/v1.0.0/_api/lumicks.pylake.ImageStack.html) to incorrectly store the stack name (resulting in an extra `('` in front of the name in plots). This regression was introduced in `v0.13.0` when enabling multi-file support. See [`ImageStack`](https://lumicks-pylake.readthedocs.io/en/v1.0.0/_api/lumicks.pylake.ImageStack.html) for more information.

## v0.13.3 | 2023-01-26

#### New features

* Added [`KymoTrackGroup.ensemble_diffusion()`](https://lumicks-pylake.readthedocs.io/en/v0.13.3/_api/lumicks.pylake.kymotracker.kymotrack.KymoTrackGroup.html#lumicks.pylake.kymotracker.kymotrack.KymoTrackGroup.ensemble_diffusion) for estimating an average diffusion constant for a collection of tracks.
* Added [diffusion theory](https://lumicks-pylake.readthedocs.io/en/v0.13.3/theory/diffusion/diffusion.html) section which details methods used for quantifying diffusive motion. Note that this documentation can be downloaded and run inside a Jupyter notebook.
* Added [`KymoTrack.plot()`](https://lumicks-pylake.readthedocs.io/en/v0.13.3/_api/lumicks.pylake.kymotracker.kymotrack.KymoTrack.html#lumicks.pylake.kymotracker.kymotrack.KymoTrack.plot) and [`KymoTrackGroup.plot()`](https://lumicks-pylake.readthedocs.io/en/v0.13.3/_api/lumicks.pylake.kymotracker.kymotrack.KymoTrackGroup.html#lumicks.pylake.kymotracker.kymotrack.KymoTrackGroup.plot) methods to conveniently plot the coordinates of tracked lines. See the [kymotracking documentation](https://lumicks-pylake.readthedocs.io/en/v0.13.3/tutorial/kymotracking.html) for more details.
* Added the [`lk.GaussianMixtureModel.extract_dwell_times()`](https://lumicks-pylake.readthedocs.io/en/v0.13.3/_api/lumicks.pylake.GaussianMixtureModel.html#lumicks.pylake.GaussianMixtureModel.extract_dwell_times) method to calculate dwell-times for all states from channel data.
* Added [`lk.colormaps`](https://lumicks-pylake.readthedocs.io/en/v0.13.3/_api/lumicks.pylake.colormaps.html) with custom colormaps for plotting single-channel images. Note: this is a `namedtuple` so you can access the attributes using the dot notation (for example `kymo.plot("blue", cmap=lk.colormaps.cyan)`). The available attributes are `red`, `green`, `blue`, `magenta`, `yellow`, `cyan`.
* Added `localization_variance` to [`DiffusionEstimate`](https://lumicks-pylake.readthedocs.io/en/v0.13.3/_api/lumicks.pylake.kymotracker.detail.msd_estimation.DiffusionEstimate.html). This quantity is useful for determining the diffusive SNR.
* Added `variance_of_localization_variance` to [`DiffusionEstimate`](https://lumicks-pylake.readthedocs.io/en/v0.13.3/_api/lumicks.pylake.kymotracker.detail.msd_estimation.DiffusionEstimate.html) when calculating an ensemble CVE. This provides an estimate of the variance of the averaged localization uncertainty.
* Added option to pass a localization variance and its uncertainty to [`KymoTrack.estimate_diffusion()`](https://lumicks-pylake.readthedocs.io/en/v0.13.3/_api/lumicks.pylake.kymotracker.kymotrack.KymoTrack.html#lumicks.pylake.kymotracker.kymotrack.KymoTrack.estimate_diffusion).
* Added option to calculate a diffusion estimate based on the ensemble MSDs using the Ordinary Least Squares (OLS) method.
* Added [`DwelltimeBootstrap.extend()`](https://lumicks-pylake.readthedocs.io/en/v0.13.3/_api/lumicks.pylake.population.dwelltime.DwelltimeBootstrap.html#lumicks.pylake.population.dwelltime.DwelltimeBootstrap.extend) to draw additional samples for the distribution.

#### Bug fixes

* Fixed a bug that resulted in an incorrect round-off of the window size to pixels when kymotracking. This bug resulted in using one more pixel on each side than intended for specific `track_widths`. Track width is selected by rounding to the next odd window size. Prior to this change, the number of points used would increase on even window sizes. As a result, requesting a track width of `2.5` pixels, would result in using a window of size `5`. Currently, requested a track width of `3` pixels results in a window of size 3, while `3.1` rounds up to the next odd window size (`5`). This bug affected the kymo tracking widget (tracking, refinement and photon count sampling during saving), [`lk.track_greedy()`](https://lumicks-pylake.readthedocs.io/en/v0.13.3/_api/lumicks.pylake.track_greedy.html#) and [`lk.refine_tracks_centroid()`](https://lumicks-pylake.readthedocs.io/en/v0.13.3/_api/lumicks.pylake.refine_tracks_centroid.html).
* Updated default slider ranges for the Kymotracker widget to reflect minimum track width required for tracking.
* Fixed issue with model description not being available in Jupyter notebooks for some force-distance models.
* Show validity criterion for Marko Siggia WLC models in terms of model parameters. Prior to this change the limit was simply denoted as `10 pN` where in reality it depends on the model parameters. The `10 pN` was a reasonable value for most DNA constructs.
* Fixed bug which occurred when exporting images to TIFF files of a numerical type with insufficient range for the data with the flag `clip=True`. Prior to this change, values exceeding the range of the numerical type were not clearly defined. After this change values below and above the supported range are clipped to the lowest or highest value of the data type respectively.
* Fixed bug in [`DwelltimeBootstrap.hist()`](https://lumicks-pylake.readthedocs.io/en/v0.13.3/_api/lumicks.pylake.population.dwelltime.DwelltimeBootstrap.html#lumicks.pylake.population.dwelltime.DwelltimeBootstrap.hist) (previously named `DwelltimeBootstrap.plot()`, see below). Previously, only up to two components were plotted; now all components are plotted appropriately.
* [`DwelltimeBootstrap.hist()`](https://lumicks-pylake.readthedocs.io/en/v0.13.3/_api/lumicks.pylake.population.dwelltime.DwelltimeBootstrap.html#lumicks.pylake.population.dwelltime.DwelltimeBootstrap.hist) now displays the original parameter estimate rather than the mean of the bootstrap distribution; the bootstrap distribution is used solely to calculate the confidence intervals via `DwelltimeBootstrap.get_interval()`.
* Fixed a bug where [`Scan.export_video()`](https://lumicks-pylake.readthedocs.io/en/v0.13.3/_api/lumicks.pylake.scan.Scan.html#lumicks.pylake.scan.Scan.export_video) and [`ImageStack.export_video()`](https://lumicks-pylake.readthedocs.io/en/v0.13.3/_api/lumicks.pylake.ImageStack.html#lumicks.pylake.ImageStack.export_video) would show elements from a previous plot.
* Fixed a bug that caused a misalignment of half a pixel between the kymograph and its position histogram when using [`Kymo.plot_with_position_histogram()`](https://lumicks-pylake.readthedocs.io/en/v0.13.3/_api/lumicks.pylake.kymo.Kymo.html#lumicks.pylake.kymo.Kymo.plot_with_position_histogram).

#### Deprecations

* Renamed `CorrelatedStack` to [`ImageStack`](https://lumicks-pylake.readthedocs.io/en/v0.13.3/tutorial/imagestack.html).
* Deprecated the `DwelltimeModel.bootstrap` attribute; this attribute will be removed in a future release. Instead, `DwelltimeModel.calculate_bootstrap()` now returns a `DwelltimeBootstrap` instance directly. See the [population dynamics](https://lumicks-pylake.readthedocs.io/en/v0.13.3/tutorial/population_dynamics.html#confidence-intervals-from-bootstrapping) documentation for more details.
* Deprecated `DwelltimeBootstrap.plot()` and renamed to [`DwelltimeBootstrap.hist()`](https://lumicks-pylake.readthedocs.io/en/v0.13.3/_api/lumicks.pylake.population.dwelltime.DwelltimeBootstrap.html#lumicks.pylake.population.dwelltime.DwelltimeBootstrap.hist) to more closely match the figure that is generated.
* Deprecated `DwelltimeBootstrap.calculate_stats()`. This method is replaced with [`DwelltimeBootstrap.get_interval()`](https://lumicks-pylake.readthedocs.io/en/v0.13.3/_api/lumicks.pylake.population.dwelltime.DwelltimeBootstrap.html#lumicks.pylake.population.dwelltime.DwelltimeBootstrap.get_interval) which returns the `100*(1-alpha)` % confidence interval; unlike `DwelltimeBootstrap.calculate_stats()`, it does not return the mean.

#### Other changes

* [`DwelltimeBootstrap`](https://lumicks-pylake.readthedocs.io/en/v0.13.3/_api/lumicks.pylake.population.dwelltime.DwelltimeBootstrap.html) is now a frozen dataclass.
* Attempting to access [`DwelltimeModel.bootstrap`](https://lumicks-pylake.readthedocs.io/en/v0.13.3/_api/lumicks.pylake.DwelltimeModel.html#lumicks.pylake.DwelltimeModel.bootstrap) before sampling now raises a `RuntimeError`; however, see the deprecation note above for proper API to access bootstrapping distributions.
* Suppress legend entry for outline when invoking `KymoTrack.plot()`.
* Allow pickling force calibration results ([`CalibrationResults`](https://lumicks-pylake.readthedocs.io/en/v0.13.3/_api/lumicks.pylake.force_calibration.power_spectrum_calibration.CalibrationResults.html#calibrationresults)). Prior to this change two functions involved in calculating upper parameter bounds prevented this class from being pickled.

## v0.13.2 | 2022-11-15

#### New features

* Added covariance-based estimator (`cve`) option to `KymoTrack.estimate_diffusion()`. See [kymotracker documentation](https://lumicks-pylake.readthedocs.io/en/v0.13.2/tutorial/kymotracking.html#studying-diffusion-processes) for more details.
* TIFFs exported from `Scan` and `Kymo` now contain metadata. The `DateTime` tag indicates the start/stop timestamp of each frame. The `ImageDescription` tag contains additional information about the confocal acquisition parameters.
* Added the `Kymo.duration` property to provide convenient access to the total scan time in seconds.
* Added addition operator to `KymoTrackGroup`. `KymoTrackGroups` tracked on the same `Kymo` can be concatenated with the `+` operator.
* Added the optional `min_length` parameter to `KymoTrackGroup.estimate_diffusion()` to discard tracks shorter than a specified length from the analysis.
* Added the `DwelltimeModel.rate_constants` property along with additional documentation explaining the assumptions that underlie using the exponential model. See the [dwell time analysis documentation](https://lumicks-pylake.readthedocs.io/en/v0.13.2/tutorial/population_dynamics.html#dwelltime-analysis) for more information.
* Ensure same call signature for `plot()` methods for `Scan`, `Kymo`, `PointScan` and `CorrelatedStack`:
  * `Scan`, `Kymo` and `PointScan`: Made argument `channel` optional.
  * `Scan` and `PointScan`: Added argument `show_title`.
  * `Kymo`: Added arguments `image_handle` and `show_title`.
  * `CorrelatedStack`: See deprecation changelog entry.
* Introduced lazy loading for `TimeSeries` data. This means that the data corresponding to a `TimeSeries` channel is not read from disk until it is used.

#### Bugfixes

* Added a check which verifies that a `Kymo` is not downsampled prior to estimating a diffusion constant. Computing diffusion constants from temporally downsampled kymographs is now explicitly disallowed.
* Fixed a bug in `KymoTrack.estimate_diffusion()` that could lead to biased estimates obtained with the `"ols"` estimator. For the diffusion estimate itself to be affected, specific lags have to be missing from the track (for example every second point in a track). This is a regression that was introduced in `v0.12.1`.
* Added a warning to `KymoTrack.estimate_diffusion()` used with the `"ols"` method when points are missing from a track. In this case the uncertainty estimate is biased. See the section on [diffusive processes](https://lumicks-pylake.readthedocs.io/en/v0.13.2/tutorial/kymotracking.html#studying-diffusion-processes) for more details.
* Added a warning that estimating the optimal number of points to use when using the `"ols"` method can be biased if many points are missing.
* Fixed a bug in `KymoTrack.estimate_diffusion()` that could lead to biased estimates obtained with the `"gls"` estimator when gaps occur in the track. Such cases now produce an exception recommending the user to refine the track prior to diffusion estimation. See the section on [diffusive processes](https://lumicks-pylake.readthedocs.io/en/v0.13.2/tutorial/kymotracking.html#studying-diffusion-processes) for more details.
* Fixed issue where on Jupyter Lab the kymotracker widget would align the Kymograph and track parameters vertically rather than horizontally.
* Functions that use `KymoTrackGroup` now gracefully handle the cases where no tracks are available. The refinement functions `refine_tracks_centroid()` and `refine_tracks_gaussian()` return an empty list, while `KymoTrackGroup.fit_binding_times()` and `KymoTrackGroup.plot_binding_histogram()` raise an exception.
* `lk.track_greedy()` now returns an empty `KymoTrackGroup` instead of an empty list when no coordinates exceed the threshold.
* `lk.track_greedy()` now returns an empty `KymoTrackGroup` instead of an error when an ROI is selected that results in no lines tracked.
* Fixed a bug where the `pixel_threshold` could be set to zero for an empty image. Now the minimum `pixel_threshold` is one.
* Fixed a bug where single pixel detections in a `KymoTrackGroup` would contribute values with a dwell time of zero. These are now dropped, the correct minimally observable time is set appropriately and a warning is issued.
* Fixed slicing of a `Kymo` where slicing from a time point inside the last line to the end (e.g. `kymo["5s":]`) resulted in a `Kymo` which returned errors upon trying to access its contents.
* Fixed a minor bug in force calibration. In rare cases it was possible that the procedure to generate an initial guess for the power spectral fit failed. This seemed to occur when the spectrum supplied is a mostly flat plateau. After the fix, an alternative method to compute an initial guess is applied in cases where the regular method fails. Note that successful calibrations were not at risk for being incorrect due to this bug since they would have resulted in an exception rather than an invalid result.

#### Deprecations

* Deprecated property `CorrelatedStack.src`. In future versions, the contents of `src` will be considered an implementation detail that is not directly accessible. Data should be accessed through the [public API](https://lumicks-pylake.readthedocs.io/en/v0.13.2/_api/lumicks.pylake.correlated_stack.CorrelatedStack.html).
* Reordered the keyword arguments of the method `CorrelatedStack.plot()` and enforced all parameters after `channel` to be keyword arguments. For details see the [docstring](https://lumicks-pylake.readthedocs.io/en/v0.13.2/_api/lumicks.pylake.correlated_stack.CorrelatedStack.html#lumicks.pylake.correlated_stack.CorrelatedStack.plot).
* Enforced the argument `axes` of the method `plot()` for `Scan`, `Kymo` and `PointScan` to be a keyword argument.
* Renamed force distance fitting functions. They are deprecated now and will be removed in the future:
  * `inverted_marko_siggia_simplified` -> `wlc_marko_siggia_distance`
  * `marko_siggia_simplified` -> `wlc_marko_siggia_force`
  * `marko_siggia_ewlc_distance` -> `ewlc_marko_siggia_distance`
  * `marko_siggia_ewlc_force` -> `ewlc_marko_siggia_force`
  * `odijk` -> `ewlc_odijk_distance`
  * `inverted_odijk` -> `ewlc_odijk_force`
  * `freely_jointed_chain` -> `efjc_distance`
  * `inverted_freely_jointed_chain` -> `efjc_force`
  * `twistable_wlc` -> `twlc_distance`
  * `inverted_twistable_wlc` -> `twlc_force`

#### Other changes

* All `KymoTrack` instances must have the same source `Kymo` and color channel in order to be in the same `KymoTrackGroup` instance. While this behavior was required previously for some downstream analyses on the tracks, it is now explicitly enforced upon `KymoTrackGroup` construction.
* When calling `KymoTrackGroup.estimate_diffusion()` without specifying the `min_length` parameter, tracks which are shorter than the required length for the specified method will be discarded from analysis and a warning emitted. Previously, if any tracks were shorter than required, an error would be raised.
* Updated benchmark to not use deprecated functions and arguments. Prior to this change, running the benchmark would produce deprecation warnings.
* `Kymo.plot()` now returns a handle of the plotted image.
* `PointScan.plot()` now returns a list of handles of the plotted lines.

## v0.13.1 | 2022-09-08

#### Bug fixes

* Reverted lazy loading for `TimeSeries` data as this actually caused significantly long wait times for accessing the data.

## v0.13.0 | 2022-09-06

#### New features

* Added possibility to access property `sample_rate` for `TimeSeries` data with constant sample rate.
* Allow reading multiple files with `lk.CorrelatedStack` (e.g. `lk.CorrelatedStack("image1.tiff", "image2.tiff")`).
* Added `CorrelatedStack.export_video()` to export videos to export multi-frame videos to video formats or GIFs.
* Added support for steps when slicing frames from `CorrelatedStack`s.
* Added function `Kymo.line_timestamp_ranges()` to obtain the start and stop timestamp of each scan line in a `Kymo`. Please refer to [Confocal images](https://lumicks-pylake.readthedocs.io/en/stable/tutorial/kymographs.html) for more information.
* Added `Kymo.flip()` to flip a Kymograph along its positional axis.
* Added `KymoTrackGroup.estimate_diffusion()` to estimate diffusion constants for a group of kymograph traces.
* Include unit in `DiffusionEstimate` dataclass.
* Added `shape` property to `Scan` and `Kymo`.
* Allow slicing `CorrelatedStack`s with timestamps and time strings (e.g. `stack["5s":"10s"]` or `stack[f.force1x.start:f.force1x.stop]`).
* Allow slicing `Scan` with timestamps and time strings (e.g. `scan["5s":"10s"]` or `scan[f.force1x.start:f.force1x.stop]`).
* Allow downloading files directly from Zenodo using `lk.download_from_doi()`. See the [example on Cas9 binding](https://lumicks-pylake.readthedocs.io/en/stable/examples/cas9_kymotracking/cas9_kymotracking.html) for an example of its use.
* Made piezo tracking functionality public and added [piezo tracking tutorial](https://lumicks-pylake.readthedocs.io/en/stable/tutorial/piezotracking.html).
* Lazily load `data` and `timestamps` for `TimeSeries` data
* Propagate `Slice` axis labels when performing arithmetic (when possible).
* Added a warning to the Kymotracker widget if the threshold parameter is set too low, which may result in slow tracking and the widget hanging.
* Added header line to exported track coordinate CSV files. The first header line now contains the version of `Pylake` which generated the file and a version number for the CSV file itself (starting with `v2` from this release).
* It is now possible to pickle `FdFit` objects. Prior to this change, unpickling an `FdFit` would fail since model identification relied on a stored `id` for each of the models used. The `id` of a variable changes whenever a new variable is created however. After this change, each model is associated with a universally unique identifier (uuid) that is used for identification instead. This uuid is serialized with the `Model` and used by `FdFit` thereby preserving their relationship when pickled/unpickled.

#### Bug fixes

* Improved `scan.get_image("rgb")` to handle missing channel data. Missing channels are now handled gracefully. Missing channels are zero filled matching the dimensions of the remaining channels.
* Added calls to manually redraw the axes in the kymotracker widget during horizontal pan and line connection callbacks. Without this, the plot did not update correctly when using newer versions of `ipywidgets` and `matplotlib`.
* Fixed a bug in the video export that led to one frame less being exported than intended.
* Fixed a bug which prevented the range selector widget from updating when the dataset to be plotted is changed. Previously, on some supported versions of `matplotlib` it would no longer update the figure. This is now fixed.
* Force distance models now raise a `ValueError` exception when simulated for invalid parameter values.
* Force distance models now have a non-zero lower bound for the contour length (`Lc`), persistence length (`Lp`), stretch modulus (`St`) and Boltzmann constant times temperature (`kT`) instead of a lower bound of zero.
* Force distance fits now raise a `RuntimeError` if any of the returned simulation values are `NaN`.
* Fixed a bug that resulted in profile likelihood automatically failing when an attempted step exceeded the bounds where the model could be simulated.

#### Breaking changes

* To disable image alignment for `lk.CorrelatedStack`, the alignment argument has to be provided as a keyword argument (e.g. `lk.CorrelatedStack("filename.tiff", align=False)` rather than `lk.CorrelatedStack("filename.tiff", False)`).
* Removed deprecated argument `roi` from `CorrelatedStack.export_tiff`. Use `CorrelatedStack.crop_by_pixels()` to select the ROI before exporting.
* `CorrelatedStack.frame_timestamp_ranges()` is now a method rather than a property. This was done for API consistency with the API for `Scan`. Please refer to [Correlated stacks](https://lumicks-pylake.readthedocs.io/en/stable/tutorial/correlatedstacks.html#correlated-stacks) for more information.
* Removed public attributes `CorrelatedStack.start_idx` and `CorrelatedStack.stop_idx` and made them protected.
* The property `sample_rate` of `Continuous` data now returns a `float` instead of an `int`.
* Changed the error type when attempting to access undefined per-pixel timestamps in `Kymo` from `AttributeError` to `NotImplementedError`.
* `KymoWidgetGreedy` now enforces using keywords for all arguments after the first two (`kymo` and `channel`).
* The following `KymoWidgetGreedy` attributes/functions have been removed (replaced with private API): `adding`, `algorithm_parameters`, `axis_aspect_ratio`, `output_filename`, `plotted_lines`, `show_lines`, `create_algorithm_sliders()`, `refine()`, `show()`, `track_all()`, `track_kymo()` and `update_lines()`.
* The `track_width` argument of `refine_tracks_centroid()` expects values in physical units whereas the deprecated `refine_lines_centroid()` expected the `line_width` argument in pixel units.
* Removed default value provided for `driving_frequency_guess` in `lk.calibrate_force()`.
* It is now mandatory to supply a `sample_rate` when calling `lk.calibrate_force()`.
* It is now mandatory to supply a `sample_rate` when calling `lumicks.pylake.force_calibration.touchdown.touchdown()`.

#### Deprecations

* `Scan.save_tiff()` and `Kymo.save_tiff()` were deprecated and replaced with `Scan.export_tiff()` and `Kymo.export_tiff()` to more clearly communicate that the data is exported to a different format.
* Deprecated `export_video_red()`, `export_video_green()`, `export_video_blue()`, and `export_video_rgb()` methods for `Scan`. These methods have been replaced with a single `export_video(channel=color)` method.
* In the functions `Scan.frame_timestamp_ranges()` and `Kymo.line_timestamp_ranges()`, the parameter `exclude` was deprecated in favor of `include_dead_time` for clarity.
* Deprecated `KymoTrackGroup.remove_lines_in_rect()`; use `KymoTrackGroup.remove_tracks_in_rect()` instead (see below).
* Deprecated the `line_width` argument of `track_greedy()`; use `track_width` instead.
* Deprecated `filter_lines()`; use `filter_tracks()` instead.
* Deprecated `refine_lines_centroid()`; use `refine_tracks_centroid()` instead. *Note: the `track_width` argument of `refine_tracks_centroid()` expects values in physical units whereas the previous `refine_lines_centroid()` expected the `line_width` argument in pixel units.*
* Deprecated `refine_lines_gaussian()`; use `refine_tracks_gaussian()` instead.
* Deprecated `KymoWidget.save_lines()`; use `KymoWidget.save_tracks()` instead.

#### Other changes

* Added default values for the `track_greedy()` arguments `track_width` and `pixel_threshold`.
* Renamed classes/methods/functions dealing with tracked particles. This change was made to avoid ambiguity with regard to the term *"line"*. Now, a *"line"* refers to a single scan pass of the confocal mirror during imaging. A *"track"* refers to the coordinates of tracked particles from a kymograph. *Note: Any breaking changes or deprecations to the public API are noted above. The renamed classes/functions below are considered internal API and subject to change without notice; these classes should not be constructed manually:*
    * `KymoLine` was renamed to `KymoTrack`
    * `KymoLineGroup` was renamed to `KymoTrackGroup`
    * `export_kymolinegroup_to_csv()` was renamed to `export_kymotrackgroup_to_csv()`
    * `import_kymolinegroup_from_csv()` was renamed to `import_kymotrackgroup_from_csv()`
* Updated the `KymoWidgetGreedy` UI to reflect changes in terminology.
* Made `ipywidgets>=7.0.0` and `notebook>=4.4.1` optional dependencies for `pip`.
* Made `notebook>=4.4.1` a mandatory dependency for `conda` release.
* `Pylake` now depends on `h5py>=3.4, <4`. This change is required to support lazy loading for `TimeSeries`.

## v0.12.1 | 2022-06-21

#### New features

* Added `Scan.pixel_time_seconds` and `Kymo.pixel_time_seconds` to obtain the pixel dwell time. See [Confocal images](https://lumicks-pylake.readthedocs.io/en/latest/tutorial/images.html) for more information.
* Allow cropping `CorrelatedStack` using multidimensional indexing, i.e. `stack[start_frame : end_frame, start_row : end_row, start_column : end_column]`. See [Correlated stacks](https://lumicks-pylake.readthedocs.io/en/latest/tutorial/correlatedstacks.html#correlated-stacks) for more information.
* Added `KymoLine.estimate_diffusion()` which provides additional information regarding the diffusion constant estimation. This dataclass can be converted to floating point to get just the estimate, but also contains the number of points used to compute the estimate, and the number of lags used in the analysis. In addition to that, it provides a `std_err` field which reports the standard error for the estimate.
* Added generalized least squares method as `method` option for `KymoLine.estimate_diffusion()`. Please refer to the [kymotracker documentation](https://lumicks-pylake.readthedocs.io/en/latest/tutorial/kymotracking.html#studying-diffusion-processes) for more information.
* Added offline piezo tracking functionality (documentation pending).
* Added `lk.benchmark()` that can be used to estimate the performance of your computer with various pylake tasks.

#### Bug fixes

* Changed the internal calculation of the `extent` argument in `Kymo.plot()` such that the spatial limits are now defined at the center of the pixel (same functionality that is used for the temporal axis). Previously the limits were defined at the edge of the pixel resulting in a subtle misalignment between the coordinates of the tracked lines and the actual image.
* Fixed an issue where the pixel dwell time stored in TIFFs exported from Pylake could be incorrect. Prior to this fix, Pylake exported the value entered in the Bluelake UI as pixel dwell time. In reality, the true pixel dwell time is a multiple of the acquisition sample rate. After the fix, TIFF files correctly report the achieved pixel dwell time.
* Changed the internal calculation of the hydrodynamically correct force spectrum. Before this change, the computation of the power spectral density relied on the frequencies always being positive. While this change does not affect any results, it allows evaluating the power spectral density for negative frequencies.
* Fixed an issue where evaluating the hydrodynamically correct spectrum up to very high frequencies could lead to precision losses. These precision losses typically occur at frequencies upwards of 30 kHz and manifest themselves as visible discontinuities.
* Perform better input validation on the kymotracking functions `track_greedy` and `track_lines`. The line width and pixel threshold must be larger than zero. The diffusion parameter must be positive. Previously, failure to provide values respecting these limits would produce cryptic error messages.
* Perform better input validation on `refine_lines_centroid`. Line width must now be at least one pixel. Previously, negative values produced a cryptic error message, while a line width smaller than one pixel would silently result in no refinement taking place.
* Fixed bug in force calibration convenience function where setting `fixed_alpha` or `fixed_diode` to zero resulted in those parameters still being fitted.  After this change, setting `fixed_alpha` to zero will result in the diode model having a fixed `alpha` of zero, whereas setting `f_diode` to zero raises an exception.
* Include one extra sample when requesting frame timestamp ranges from a scan (`Scan.frame_timestamp_ranges(exclude=True)`). Previously, when slicing using these timestamps, you would omit the last sample of the scan. Now this sample will be included.

#### Deprecations

* `KymoLine.estimate_diffusion_ols()` is now deprecated; use `KymoLine.estimate_diffusion(method="ols")` instead. This new method returns the same estimate of the diffusion coefficient as before but includes additional information about the fit.

## v0.12.0 | 2022-04-21

#### New features

* Support negating channels (e.g. `neg_force = - file.force1x`). See [files and channels](https://lumicks-pylake.readthedocs.io/en/latest/tutorial/file.html#exporting-h5-files) for more information.
* Allow applying color intensity adjustments on images using `lk.ColorAdjustment()`. See [Confocal images](https://lumicks-pylake.readthedocs.io/en/latest/tutorial/images.html#correlating-scans) and [Correlated stacks](https://lumicks-pylake.readthedocs.io/en/latest/tutorial/correlatedstacks.html#correlated-stacks) for more information.
* Added `DwelltimeModel` to fit dwelltimes to an exponential (mixture) distribution. For more information, see the tutorials section on [Population Dynamics](https://lumicks-pylake.readthedocs.io/en/latest/tutorial/population_dynamics.html)
* Allow slicing directly with an object with a `.start` and `.stop` property. See [files and channels](https://lumicks-pylake.readthedocs.io/en/latest/tutorial/file.html#markers) for more information.
* Allow boolean array indexing on `Slice` (e.g. `file.force1x[file.force1x.data > 5]`. See [files and channels](https://lumicks-pylake.readthedocs.io/en/latest/tutorial/file.html#boolean-array-indexing) for more information.
* When performing arithmetic on `Slice`, the calibration is propagated if it is still valid.
* Allow applying a gamma adjustment on images using `lk.ColorAdjustment()`. See [Confocal images](https://lumicks-pylake.readthedocs.io/en/latest/tutorial/images.html#correlating-scans) and [Correlated stacks](https://lumicks-pylake.readthedocs.io/en/latest/tutorial/correlatedstacks.html#correlated-stacks) for more information.
* Added `lk.dsdna_odijk()` and `lk.ssdna_fjc()` convenience functions to build Fd models for dsDNA and ssDNA with parameter defaults based on literature.

#### Bug fixes

* Fixed a minor bug in `KymoLineGroup.fit_binding_times()`. Previously, the binding time for all lines in the group were used for the analysis. However, lines which start in the first frame of the kymo or end in the last frame have ambiguous dwelltimes as the start or end of the line is not known definitively. Now, the default behavior is to exclude these lines from the analysis. This behavior can be overridden with the keyword argument `exclude_ambiguous_dwells=False`. In general, this bug would lead to only very minor biases in the results unless the number of dwells to be excluded is large relative to the total number.
* Fixed bug in `vmax` handling for `CorrelatedStack`. Before `vmax` values were scaled to the maximally possible range of values for the image instead of the actual intensity value. Note that use of `vmax` and `vmin` is deprecated and one should use `adjustment=lk.ColorAdjustment(min, max)` for color adjustments. See [Correlated stacks](https://lumicks-pylake.readthedocs.io/en/latest/tutorial/correlatedstacks.html#correlated-stacks) for more information.
* Fixed a bug in the kymotracker in which the plotted aspect ratio did not match the requested `axis_aspect_ratio` argument.

#### Deprecations

* Deprecated `red_image`, `green_image`, `blue_image`, and `rgb_image` properties for `Scan` and `Kymo`. These data should now be accessed using the `get_image(channel="{color}")` method (where `"{color}"` can be `"red"`, `"green"`, `"blue"`, or `"rgb"`).

#### Breaking changes

* Changed the frame indexing convention for plotting confocal scans to match `CorrelatedStack.plot()`. Previously, `Scan.plot(frame=1)` referred to the first frame in the stack. Now, indexing starts at `0`.
* Requesting a frame outside of the available range for `Scan.plot()` now throws an `IndexError`.
* Removed deprecated properties `scan_width_um`, `json`, `has_force`, `has_fluorescence` from confocal classes.

#### Other changes

* Changed titles for all plots of `Scan` and `CorrelatedStack` images to be consistent. First frame is titled as `"[frame 1 / N]"` and last frame is titled as `"[frame N / N]"`.
* The returned type from `KymoLineGroup.fit_binding_times()` has been changed to `DwelltimeModel`. Note, this class has the same public attributes and methods as the previously returned `BindingDwelltimes` class; however the `plot()` method has been deprecated and renamed to `DwelltimeModel.hist()`. This new method name more closely describes the actual functionality and also unifies the API with `GaussianMixtureModel`.
* `KymoLine` is now immutable.
* Removed `examples` directory. Application examples can be found in the [online documentation](https://lumicks-pylake.readthedocs.io/en/stable/examples/index.html).

## v0.11.1 | 2022-02-22

#### New features

* Added support for Python 3.10.
* Added `CorrelatedStack.define_tether()` which can be used to define the endpoints of the tether between two beads and return image data rotated such that the tether is horizontal. Check out the [documentation](https://lumicks-pylake.readthedocs.io/en/latest/tutorial/correlatedstacks.html) for more information.
* Added function to correlate `Scan` frames to channel data. See [Confocal images](https://lumicks-pylake.readthedocs.io/en/latest/tutorial/images.html#correlating-scans).
* Added `CorrelatedStack.crop_and_rotate()` for interactive editing of the image stack. Actions include scrolling through image frames with the mouse wheel, and left-clicking to define the tether coordinates, and right-click/drag to define a cropping region. Check out the [documentation](https://lumicks-pylake.readthedocs.io/en/latest/tutorial/nbwidgets.html#image-stack-editor) for more information.
* Added `KymoLineGroup.plot_binding_histogram()` to plot histograms of binding events for tracked lines. See [Kymotracking](https://lumicks-pylake.readthedocs.io/en/latest/tutorial/kymotracking.html#plotting-binding-histograms) for more details.
* Allow fixing the photon background parameter in `refine_lines_gaussian()`. See [kymotracking](https://lumicks-pylake.readthedocs.io/en/latest/tutorial/kymotracking.html#maximum-likelihood-estimation) for more information.
* Added option to specify a custom label when plotting fit with `FdFit.plot()`. See the tutorial section on [Fd Fitting](https://lumicks-pylake.readthedocs.io/en/latest/tutorial/fdfitting.html#plotting-the-data) for more information.
* Added functionality to slice `Scan` objects by frame indices. See [Confocal images](https://lumicks-pylake.readthedocs.io/en/latest/tutorial/images.html).
* Added convenience function which allows users to perform a force calibration procedure with a single function call `calibrate_force()`. See [force calibration](https://lumicks-pylake.readthedocs.io/en/latest/tutorial/force_calibration.html#more-convenient-calibration).
* Added `Kymo.crop_and_calibrate()` for interactive cropping of a kymograph. If the optional `tether_length_kbp` argument is supplied, the resulting kymograph will be automatically calibrated to this length. Check out the [documentation](https://lumicks-pylake.readthedocs.io/en/latest/tutorial/kymographs.html#calibrating-to-base-pairs) for more information.
* Added fallback to the function `Kymo.plot_with_force()` when only low-frequency force data is available.
* Added option to undo/redo actions in the kymotracker widget.
* Added option to fit peaks simultaneously in `refine_lines_gaussian()` using the flag `overlap_strategy="multiple"`. See [kymotracking](https://lumicks-pylake.readthedocs.io/en/latest/tutorial/kymotracking.html) for more information.
* Added ability to manually connect two lines from any points (not just the ends) in the kymotracker widget.

#### Bug fixes

* Fixed issue which resulted in the offset parameter added by `Model.subtract_independent_offset()` not having a unit associated with it.
* Fixed bug which resulted in erroneous standard errors on parameter estimates computed from an `FdFit` with fixed parameters. For such a fitting problem, the covariance matrix was evaluated for the unconstrained problem (without the fixed parameter constraints). As a result, standard errors were always overestimated. Note that uncertainty estimation by profile likelihood was unaffected.
* Fixed issue which resulted in overly stringent positional tolerance when using the kymotracker widget. This tolerance has now been made proportional to the axis viewport.
* Removed `axial` parameter from `lk.ActiveCalibrationModel()` as we do not support active force calibration in the axial direction.
* Improved default scaling behaviour for `CorrelatedStack.plot_correlated()` and `Scan.plot_correlated()`. It now ensures the ratio between the image and temporal plot is according to the aspect ratio of the scan or stack.
* Slicing `CorrelatedStack` in reverse (i.e., `stack[5:3]`) or resulting in an empty stack (i.e., `stack[5:5]`) now throws an exception.
* Resolved `DeprecationWarning` for `tifffile.imsave()` and `tifffile.TiffWriter.save()` with `tifffile >= 2020.9.30`.
* Fixed a bug in `refine_lines_gaussian()` which incorrectly rounded the pixel position instead of flooring it. For pixels with a subpixel position larger than half the pixel, this resulted in shifting the window by one pixel in the positive direction. Typically, this would have little or no effect since the majority of the peak should still be covered.

#### Deprecations

* Deprecated `CorrelatedStack.timestamps` and replaced with `CorrelatedStack.frame_timestamp_ranges`. The reason for this change is that per-pixel timestamps are not defined for camera based images; therefore, this previous use was not in line with the use of the `timestamps` property of confocal image classes. This change also brings consistency with `Scan.frame_timestamp_ranges`.
* Deprecated `plot_red()`, `plot_green()`, `plot_blue()`, and `plot_rgb()` methods for `PointScan`, `Scan`, and `Kymo`. These methods have been replaced with a single `.plot(channel={color})` method.

## v0.11.0 | 2021-12-07

#### New force calibration features

* Added support for active force calibration. For more information, please read: [active force calibration](https://lumicks-pylake.readthedocs.io/en/latest/tutorial/force_calibration.html#active-calibration).
* Added support for axial force calibration. See [axial calibration](https://lumicks-pylake.readthedocs.io/en/latest/tutorial/force_calibration.html#axial-calibration) for more information.
* Added support for using near-surface corrections for lateral and axial force calibration, please read: [force calibration](https://lumicks-pylake.readthedocs.io/en/latest/tutorial/force_calibration.html#faxen-s-law).
* Added function to compute viscosity of water at specific temperature. Please refer to: [force calibration](https://lumicks-pylake.readthedocs.io/en/latest/tutorial/force_calibration.html) for more information.
* Added parameters describing the inferred driving peak (`driving_amplitude`, `driving_frequency`, `driving_power`) when performing active force calibration to `CalibrationResults`.

#### Other new features

* Added `Kymo.calibrate_to_kbp()` for calibrating the position axis of a kymograph from microns to kilobase-pairs. **Note: this calibration is applied to the full kymograph, so one should crop to the bead edges with `Kymo.crop_by_distance()` before calling this method.**
* Added `CorrelatedStack.get_image()` to get the image stack data as an `np.ndarray`.
* Allow setting custom slider ranges for the algorithm parameters in the kymotracker widget. Please refer to [kymotracker widget](https://lumicks-pylake.readthedocs.io/en/latest/tutorial/kymotracking.html#using-the-kymotracker-widget) for more information.
* Added function `Scan.frame_timestamp_ranges()` to obtain the start and stop timestamp of each frame in a `Scan`. Please refer to [Confocal images](https://lumicks-pylake.readthedocs.io/en/latest/tutorial/images.html) for more information.

#### Bug fixes

* Fixed issue in force calibration where the analytical fit would sometimes fail when the corner frequency is below the lower fitting bound. What would happen is that the analytical fit resulted in a negative term of which the square root was taken to obtain the corner frequency. Now this case is gracefully handled by setting the initial guess halfway between the lowest frequency in the power spectrum and zero.
* Fixed issue that led to `DeprecationWarning` in the kymotracker widget.
* Fixed error in kymotracking documentation. The tutorial previously indicated the incorrect number of samples for `sample_from_image`.
* Fixed bug that would implicitly convert `Kymograph` and `Scan` `timestamps` to floating point values. Converting them to floating point values leads to a loss of precision. For more information see [files and channels](https://lumicks-pylake.readthedocs.io/en/latest/tutorial/file.html#channels) for more information.
* Fixed bug where color-aligned data was returned from `TiffFrame.data` although alignment was not requested (e.g., `CorrelatedStack("filename.tiff", align=False)`). This bug was introduced in `v0.10.1`.

#### Deprecations

* `CorrelatedStack.raw` has been deprecated and will be removed in a future release. Use `CorrelatedStack.get_image()` instead.

#### Breaking changes

* Changed default for `viscosity` in force calibration models. When omitted, `pylake` will use the viscosity of water calculated from the temperature. Note that this results in the default (when no viscosity or temperature is set) changing from `1.002e-3`  to `1.00157e-3 Pa*s`. Please refer to [force calibration](https://lumicks-pylake.readthedocs.io/en/latest/tutorial/force_calibration.html) for more information.
* Units are now included in the headers for kymograph traces exported from the widget or with `KymoLineGroup.save()` (either `um` or `kbp` depending on the calibration of the kymograph). Any code that hardcoded the header names directly should be updated.
* Added more input validation for model parameters when performing force calibration. We now force bead and sample density to be more than `100 kg/m³` when specified. Temperature should be specified between `5` and `90 °C` and viscosity should be bigger than `0.0003 Pa*s` (viscosity of water at 90 degrees Celsius).

## v0.10.1 | 2021-10-27

#### New features

* Added support for axial force detection (i.e. force detection along the Z axis). The high-frequency data can be accessed with `f.force1z` and `f.force2z` while the downsampled low-frequency channels can be accessed with `f.downsampled_force1z` and `f.downsampled_force2z`. The calibrations can be accessed with `f.force1z.calibration` and `f.force2z.calibration`. The Z component is *not* factored in the calculation of the total force `f.downsampled_force1` and `f.downsampled_force2`.
* Added `KymoLineGroup.fit_binding_times()` to allow for dwelltime analysis of bound states found using kymotracker. See [kymotracking](https://lumicks-pylake.readthedocs.io/en/latest/tutorial/kymotracking.html) for more information.
* Allow using data acquired with a fast force sensor by passing `fast_sensor=True` when creating a `PassiveCalibrationModel`.
* Allow using hydrodynamically correct power spectrum when performing force calibration. See [force calibration](https://lumicks-pylake.readthedocs.io/en/latest/tutorial/force_calibration.html) for more information.
* Added ability to crop a `CorrelatedStack`. See [Correlated stacks](https://lumicks-pylake.readthedocs.io/en/latest/tutorial/correlatedstacks.html#correlated-stacks) for more information.

#### Bug fixes

* Show an error message when user attempts to refine lines before tracking or loading them so the kymotracker widget does not become unresponsive.
* Force calibration models now throw an error when a bead diameter of less than `10^-2` microns is used (rather than produce `NaN` results).
* Fixed bug that prevented export of `CorrelatedStack` if the alignment matrices were missing from the metadata.
* Fixed bug where the exported metadata fields were erroneously exported as `"Applied channel X alignment"` for `CorrelatedStack` where the alignment was not actually applied.
* Fixed error in optimal point determination for MSD estimator. Note that this bug led to an error being thrown when the number of points in the trace was exactly 4. Now it results in a more informative error message (`You need at least 5 time points to estimate the number of points to include in the fit.`).

#### Improvements

* Switched to trust region reflective algorithm for fitting thermal calibration spectrum. This results in fewer optimization failures.
* Pylake now ensures that `f_diode` stays below the Nyquist frequency during fitting.
* Implemented a bias correction for the thermal calibration. Note that this typically leads to a small correction unless you use a very low number of points per block.

#### Deprecations

* `CorrelatedStack.from_data()` has been renamed to `CorrelatedStack.from_dataset()` for consistency with `BaseScan.from_dataset()`.

## v0.10.0 | 2021-08-20

Important notice: This release contains an important fix that could lead to timestamp corruption when slicing kymographs. If you are still on version `0.8.2` or `0.9.0` we highly recommend updating or not using the kymograph slicing functionality (e.g. using the syntax `kymo["0s":"5s"]`). Please refer to the `Bug fixes` section for more information.

#### New features

* Added option to exclude ranges with potential noise peaks from the calibration routines. Please refer to [force calibration](https://lumicks-pylake.readthedocs.io/en/latest/tutorial/force_calibration.html) for more information.
* Added `crop_by_distance` to `Kymo` to allow cropping Kymographs by distance. Please refer to [kymographs](https://lumicks-pylake.readthedocs.io/en/latest/tutorial/kymographs.html#kymo-data-and-details).
* Added `refine_lines_gaussian()` for refining lines detected by the kymotracking algorithm using gaussian localization. See [kymotracking](https://lumicks-pylake.readthedocs.io/en/latest/tutorial/kymotracking.html) for more information.

#### Bug fixes

* Fixed bug in `Kymo` which resulted in erroneous timestamps and line times after slicing the Kymograph by time (e.g. `Kymo["1s":"5s"]`). The reason for this was imprecision in the timestamp reconstruction that occurred when slicing the data. This in turn led to an erroneous reconstruction of the timestamps. **As a result, any downstream analysis that relies on the time axis of a Kymograph post-slicing cannot be trusted (MSD analysis, plotting, tracking, attributes such as `.line_time_seconds`, etc.) in pylake v0.8.2 and v0.9.0.** Only those two versions are affected. Note that regular image reconstruction was not affected. Timestamps of unsliced kymographs constructed directly from the `.h5` files are also not affected.
* Fixed an error in the documentation. In v0.9.0 `PowerSpectrum.power` was changed to represent power in `V^2/Hz` instead of `0.5 V^2/Hz`. However, the docs were not appropriately updated to reflect this change in the model equation that's fitted to the spectrum. This is mitigated now.
* Fixed bug in `plot_with_force` which caused an exception on Kymographs with a partial last pixel.

#### Breaking changes

* Removed the option to specify a custom `reduce_timestamps` function in `kymo.downsampled_by`. The reason for the removal is that by downsampling repeatedly with different `reduce` functions for the timestamps, the data can end up in an inconsistent state. Additionally, the timestamps of the original object (read directly from the h5 file) are defined as the mean of the pixel timestamps; this definition is now consistent regardless of downsampling state.

## v0.9.0 | 2021-07-29

`Pylake v0.9` provides several new features. Starting from `pylake v0.9`, the kymotracker will handle units for you. From now on, all you have to worry about is physical quantities rather than pixels. Please see the updated [example on Cas9 binding](https://lumicks-pylake.readthedocs.io/en/latest/examples/cas9_kymotracking/cas9_kymotracking.html) for a demonstration of this. In addition to that, you can now [infer diffusion constants from diffusive kymograph traces](https://lumicks-pylake.readthedocs.io/en/latest/tutorial/kymotracking.html#studying-diffusion-processes).

For convenience, we added the option to [simulate force-distance models](https://lumicks-pylake.readthedocs.io/en/latest/tutorial/fdfitting.html#simulating-the-model) without having to fit them first and directly do [arithmetic with channels](https://lumicks-pylake.readthedocs.io/en/latest/tutorial/file.html#arithmetic). `Pylake` also supports [baseline corrected force data](https://lumicks-pylake.readthedocs.io/en/latest/tutorial/fdcurves.html#baseline-correction) from `Bluelake` now.

Unfortunately, some of these improvements required some breaking changes so please see the detailed changelog entries for more information.

#### New features

* Added `Kymo.downsampled_by()` for downsampling Kymographs in space and time. See [kymographs](https://lumicks-pylake.readthedocs.io/en/latest/tutorial/kymographs.html) for more information.
* Added option to stitch Kymograph lines visually via the Jupyter notebook widget.
* Added Mean Square Displacement (MSD) and diffusion constant estimation to `KymoLine`. For more information, please refer to [kymotracking](https://lumicks-pylake.readthedocs.io/en/latest/tutorial/kymotracking.html)
* Added `FdCurve.with_baseline_corrected_x()` to return a baseline corrected version of the FD curve if the corrected data is available. **Note: currently the baseline is only calculated for the x-component of the force channel in Bluelake. Therefore baseline corrected `FdCurve` instances use only the x-component of the force channel, unlike default `FdCurve`s which use the full magnitude of the force channel by default.**
* Added ability to perform arithmetic on `Slice` (e.g. `(f.force1x - f.force2x) / 2`). For more information see [files and channels](https://lumicks-pylake.readthedocs.io/en/latest/tutorial/file.html#exporting-h5-files) for more information.
* Allow simulating force model with a custom set of parameters (see the tutorial section on [Fd Fitting](https://lumicks-pylake.readthedocs.io/en/latest/tutorial/fdfitting.html) for more information).
* Added a slider to set the algorithm parameter `velocity` to the kymotracker widget.

#### Bug fixes

* Fixed bug in kymotracker which could result in `sample_from_image` returning erroneous values in some cases.
  When sampling the image, we sample pixels in a region around the traced line.
  This sampling procedure is constrained to stay within the image bounds.
  Previously, we used the incorrect axis to clamp the pixel index along the positional axis.
  As a consequence, kymographs that are wider (in terms of number of pixels on the positional axis) than they are long (in terms of number of pixels along the time axis) would only have an accurate sampling in the top half of the kymograph.
  The lower portion of the kymograph would result in zero counts.
* Fixed bug which could lead to bias when tracking lines using `track_greedy()` with the rectangle tool.
  Selecting which region to track used to pass that region specifically to the tracking algorithm.
  This means that the algorithm is unable to sample the image outside of the passed region.
  Therefore, this can lead to a bias when the line to be tracked is near the edge of the selected region.
  In the updated version, all image processing steps that depend on the image use the full image.
* Fixed bug which could lead to bias when tracking lines using `track_lines()` with the rectangle tool.
  Selecting which region to track used to pass that region specifically to the tracking algorithm.
  This means that the blurring steps involved in this algorithm become biased near the edges (since they do not get contributions from outside the selected areas, while they should).
  In the updated version, all image processing steps that depend on the image use the full image.
* Fixed a bug in `Kymo.plot_with_force()` which resulted in the plotting function throwing an error for Kymographs with an incomplete final line.
* Fixed a bug in the plotting order of `CalibrationResults.plot()`. Previously, when plotting after performing a force calibration, the model fit was erroneously plotted first (while the legend indicated that the model fit was plotted last). The results of the calibration itself are unchanged.
* Resolved `DeprecationWarning` with `tifffile >= 2021.7.2`.
* Fixed a bug in `CalibrationResults.ps_model_fit` which resulted in its attribute `num_points_per_block` to be `1` rather than the number of points per block the model was fitted to. Note that this does not affect the calibration results as the calibration procedure internally used the correct number of points per block.

#### Breaking changes

* **Changed `PowerSpectrum.power` to actually reflect power in `V^2/Hz`. Before it was expressed in `0.5 V^2/Hz`.**
* Dropped support for Python 3.6.
* Pylake now depends on `numpy>=1.20`. This change is required to use a different fft normalization in the force calibration tests.
* The attribute `image_data` in `KymoLine` is now private.
* Make kymotracker functions `track_greedy()`, `track_lines()`, and class `KymoWidgetGreedy` take `Kymo` and a channel (e.g. "red") as their input.
  The advantage of this is that now units of time (seconds) and space (microns) are propagated automatically to the tracked `KymoLines`.
  See the [Cas9 kymotracking example](https://lumicks-pylake.readthedocs.io/en/latest/examples/cas9_kymotracking/cas9_kymotracking.html) or the [kymotracking tutorial](https://lumicks-pylake.readthedocs.io/en/latest/tutorial/kymotracking.html) for more information.
* `KymoLineGroup.save()` and `KymoWidgetGreedy.save_lines()` no longer take `dx` and `dt` arguments.
  Instead, the correct time and position calibration is now passed automatically to these functions. See [kymographs](https://lumicks-pylake.readthedocs.io/en/latest/tutorial/kymographs.html) for more information.
* Express kymotracker algorithm parameters `line_width`, `sigma`, `velocity` and `diffusion` in physical units rather than pixels. Prior to this change, the units of the kymotracking algorithm were in pixels. Note that if you want to reproduce your earlier results multiply `line_width` and `sigma` by `kymo.pixelsize_um[0]`, `velocity` by `kymo.pixelsize_um[0] / kymo.line_time_seconds` and `diffusion` by `kymo.pixelsize_um[0] ** 2 / kymo.line_time_seconds`.
* In the FD Fitter, `Parameters.keys()` is now a member function instead of a property (used to be invoked as `parameter.keys`) to be consistent with dictionary.
* `Slice.downsampled_like()` now returns both the downsampled `Slice` and a copy of the low frequency reference `Slice` cropped such that both instances have exactly the same timestamps. The reason for this is that the first two samples of the low frequency trace can typically not be reconstructed (since there is no high frequency data for those available). This led to confusion, since now the trace `downsampled_like` produces is shorter than the input. By returning both, this problem is mitigated. Please refer to [Files and Channels](https://lumicks-pylake.readthedocs.io/en/excluded_ranges/tutorial/file.html#downsampling) for an example of its updated use.
* Optimization settings are now passed to `fit_power_spectrum()` as keyword arguments instead of using the class `lk.CalibrationSettings`.
* Renamed `CalibrationResults.ps_model_fit` and `CalibrationResults.ps_fitted` to `CalibrationResults.ps_model` and `CalibrationResults.ps_data` for clarity.
* Drop units from parameter names in `CalibrationResults`. Note that the unit is still available in the `.unit` attribute of a calibration parameter.
* Accessing an element from a force calibration performed with Pylake now returns a `CalibrationParameter` instead of a `float`. The calibration value can be accessed as `calibration["kappa"].value`, while the unit can be accessed in the `.unit` property.

## v0.8.2 | 2021-04-30

#### New features

* Added `GaussianMixtureModel` to fit a Gaussian Mixture Model to channel data. For more information, see the tutorials section on [Population Dynamics](https://lumicks-pylake.readthedocs.io/en/latest/tutorial/population_dynamics.html)
* Added `Scan.size_um` and `Kymo.size_um` to return the scanned size along each dimension. Use these properties to access the scan sizes along each axis for [scans](https://lumicks-pylake.readthedocs.io/en/latest/tutorial/images.html) and [kymographs](https://lumicks-pylake.readthedocs.io/en/latest/tutorial/kymographs.html).
* Added force calibration functionality to Pylake. Please refer to [force calibration](https://lumicks-pylake.readthedocs.io/en/latest/tutorial/force_calibration.html) for more information.
* Added support for new metadata format in order to handle widefield TIFF files recorded in Bluelake 1.7.

#### Bug fixes

* Fixed bug in kymotracker which could result in a line being extended one pixel too far in either direction. Reason for the bug was that a blurring step in the peak-finding routine was being applied on both axes, while it should have only been applied to one axis. Note that while this bug affects peak detection (finding one too many), it should not affect peak localization as that is performed in a separate step.
* Fixed bug in kymotracker slicing which could result in one line too many or too few being included. The bug was caused by using the timestamp corresponding to one sample beyond the last pixel of the line as "start of the next line" without accounting for the dead time that may be there.

#### Deprecations

* `Scan.scan_width_um` and `Kymo.scan_width_um` have been deprecated. Use `Scan.size_um` and `Kymo.size_um` to get the scan sizes. When performing a scan, Bluelake determines an appropriate scan width based on the desired pixel size and the scan width entered in the UI. The property `scan_width_um` returned the scan size entered by the user, rather than the actual scan size achieved. To obtain the achieved scan size, use `Scan.size_um` and `Kymo.size_um`.

## v0.8.1 | 2021-02-17

#### New features

* Added widget to graphically slice `FdCurve` by distance in Jupyter Notebooks. It can be opened by calling `pylake.FdDistanceRangeSelector(fdcurves)`. For more information, see the tutorials section on [notebook widgets](https://lumicks-pylake.readthedocs.io/en/latest/tutorial/nbwidgets.html).
* Added `FdCurve.range_selector()` and `FdCurve.distance_range_selector()`. See [Notebook widgets](https://lumicks-pylake.readthedocs.io/en/latest/tutorial/nbwidgets.html#range-selection-by-distance) for more information.
* Added `center_point_um` property to `PointScan`, `Kymo` and `Scan` classes. Use these properties to access the metadata for [scans](https://lumicks-pylake.readthedocs.io/en/latest/tutorial/images.html) and [kymographs](https://lumicks-pylake.readthedocs.io/en/latest/tutorial/kymographs.html) instead of the deprecated `json` field.
* Added `scan_width_um` property to `Kymo` and `Scan` classes. Use these properties to access the metadata for [scans](https://lumicks-pylake.readthedocs.io/en/latest/tutorial/images.html) and [kymographs](https://lumicks-pylake.readthedocs.io/en/latest/tutorial/kymographs.html). instead of the deprecated `json` field.
* Added `FdCurve.with_offset()` to `FdCurve` to add offsets to force and distance.
* Added `FdEnsemble` to be able to process multiple `FdCurve` instances simultaneously. See [FD Curves](https://lumicks-pylake.readthedocs.io/en/latest/tutorial/fdcurves.html#fd-ensembles) for more information.
* Added `FdEnsemble.align_linear()` to align F,d curves in an ensemble by correcting for a constant offset in force and distance using two linear regressions. See [FD curves](https://lumicks-pylake.readthedocs.io/en/latest/tutorial/fdcurves.html#fd-ensembles) for more information.
* Added `CorrelatedStack.export_tiff()` for exporting aligned image stacks. See [Correlated stacks](https://lumicks-pylake.readthedocs.io/en/latest/tutorial/correlatedstacks.html#correlated-stacks) for more information.

#### Bug fixes

* Fixed bug when using continuous channels which lead to excessive memory usage and degraded performance.
* Fixed `Slice.downsampled_over()` to ignore gaps rather than result in an unhandled exception. Previously when you downsampled a `TimeSeries` channel which had a gap in its data, `Slice.downsampled_over()` would try to compute the mean of an empty subsection, which raises an exception. Now this case is gracefully handled.

#### Breaking changes

* Deprecated `json` attribute in confocal classes `PointScan`, `Scan`, and `Kymo`. **Note: The format of the raw metadata exported from Bluelake is likely to change in future releases and therefore should not be accessed directly. Instead, use the accessor properties, as documented for [scans](https://lumicks-pylake.readthedocs.io/en/latest/tutorial/images.html) and [kymographs](https://lumicks-pylake.readthedocs.io/en/latest/tutorial/kymographs.html).**
* `Slice.range_selector()` is now a method instead of a property.
* Deprecated `has_force` and `has_fluorescence` properties in confocal classes `PointScan`, `Scan`, and `Kymo`.
* Renamed `fd_selector.py` to `range_selector.py`.
* `FdRangeSelectorWidget` is no longer public.
* Renamed `FDCurve` and `FDSlice` to `FdCurve` and `FdSlice`.

#### Other

* Added documentation for the Kymotracker widget. See the [Cas9 kymotracking example](https://lumicks-pylake.readthedocs.io/en/latest/examples/cas9_kymotracking/cas9_kymotracking.html) or the [kymotracking tutorial](https://lumicks-pylake.readthedocs.io/en/latest/tutorial/kymotracking.html) for more information.

## v0.7.2 | 2020-01-14

#### New features

* Support Python 3.9 (this required bumping the `h5py` requirement to >= 3.0).
* Added `refine_lines_centroid()` for refining lines detected by the kymotracking algorithm. See [kymotracking](https://lumicks-pylake.readthedocs.io/en/latest/tutorial/kymotracking.html) for more information.
* Added `Kymo.plot_with_force()` for plotting a kymograph and corresponding force channel downsampled to the same time ranges of the scan lines.
* Added `Kymo.plot_with_position_histogram()` and `Kymo.plot_with_time_histogram()` for plotting a kymograph and corresponding histogram along selected axis.
* Added `KymoLineGroup.save()` for saving tracked Kymograph traces to a file. See [kymotracking](https://lumicks-pylake.readthedocs.io/en/latest/tutorial/kymotracking.html) for more information.
* Allow `nbAgg` backend to be used for interactive plots in Jupyter notebooks (i.e. `%matplotlib notebook`). Note that this backend doesn't work for JupyterLab (please see the [FAQ](https://lumicks-pylake.readthedocs.io/en/simplify_widgets/install.html#frequently-asked-questions) for more information).
* Show `downsampled_force` channels when printing a `File`.

#### Bug fixes

* Fixed exception message in `Slice.downsampled_to()` which erroneously suggested to use `force=True` when downsampling a variable frequency channel, while the correct argument is `method="force"`.
* Fixed bug in `Kymo` plot functions which incorrectly set the time limits. Now, pixel centers are aligned with the mean time for each line.

#### Other

* Include `ipywidgets` as a dependency so users don't have to install it themselves.
* Switch `opencv` dependency to headless version.

## v0.7.1 | 2020-11-19

* Add `start` and `stop` property to `Slice`. These return the timestamp in nanoseconds.
* Add `start` argument to `Slice.plot()` which allows you to use a specific timestamp as time point zero in a plot. See [files and channels](https://lumicks-pylake.readthedocs.io/en/latest/tutorial/file.html#channels) for more information.
* Added `Slice.downsampled_like` to downsample a high frequency channel according to the timestamps of a low frequency channel, using the same downsampling method as Bluelake.
* Fixed bug in `Kymo` plotting functions. Previously, the time limits were calculated including the fly-in/out times which could lead to subtle discrepancies when comparing against force channels. These dead times are now omitted.
* Add workaround for `Scan` and `Kymo` which could prevent valid scans and kymos from being opened when the `start` timestamp of a scan or kymo had a timestamp earlier than the actual start of the timeline channels. The cause of this time difference was the lack of quantization of a delay when acquiring STED images. This delay resulted in a subsample offset between the `Scan`/`Kymo` start time and the start of the timeline data which was falsely detected as a corrupted `Scan` or `Kymo`.

## v0.7.0 | 2020-11-04

#### New features

* Added `seconds` attribute to `Slice`. See [files and channels](https://lumicks-pylake.readthedocs.io/en/latest/tutorial/file.html#channels) for more information.
* Added `downsampled_to` to `Slice` for downsampling channel data to a new sampling frequency. See section on downsampling in [files and channels](https://lumicks-pylake.readthedocs.io/en/latest/tutorial/file.html#downsampling).
* Added `save_as` to `File` for exporting compressed HDF5 files or omitting specific channels from an HDF5 file. See tutorial on [files and channels](https://lumicks-pylake.readthedocs.io/en/latest/tutorial/file.html#exporting-h5-files) for more information.
* Added `Scan.export_video_red`, `Scan.export_video_green`, `Scan.export_video_blue` and `Scan.export_video_rgb` to export multi-frame videos to video formats or GIFs. See tutorial on [confocal images](https://lumicks-pylake.readthedocs.io/en/latest/tutorial/images.html) for more information.
* Added widget to graphically slice a `Slice` in Jupyter Notebooks. It can be opened by calling `channel.range_selector`. For more information, see [notebook widgets](https://lumicks-pylake.readthedocs.io/en/latest/tutorial/nbwidgets.html).
* Added profile likelihood method to FdFitter. See [confidence intervals and standard errors](https://lumicks-pylake.readthedocs.io/en/latest/tutorial/fdfitting.html#confidence-intervals-and-standard-errors) for more information.
* Added support for RGB images to `CorrelatedStack`.
* Added image alignment to `CorrelatedStack`. Image alignment is enabled by default and will automatically align the color channels for multi-channel images, provided that the alignment metadata from Bluelake is available. Image alignment can be disabled by specifying `align=False` when loading the `CorrelatedStack`. For more information see [correlated stacks](https://lumicks-pylake.readthedocs.io/en/latest/tutorial/correlatedstacks.html).
* Exposed low-level kymograph API (still in alpha status!). See tutorial on [kymotracking](https://lumicks-pylake.readthedocs.io/en/latest/tutorial/kymotracking.html).
* Added `Kymo.line_time_seconds` for obtaining the time step between two consecutive kymograph lines.
* Added `Kymo.pixelsize_um` and `Scan.pixelsize_um` for obtaining the pixel size for various axes.

#### Bug fixes

* Improved accuracy of covariance matrix computation. To compute the covariance matrix of the parameter estimates, it is required to estimate the standard deviation of the residuals. This calculation was previously biased by not correctly taking into account the number of degrees of freedom. This is fixed now.
* Fixed bug in `CorrelatedStack.plot_correlated` which lead to the start index of the frame being added twice when the movie had been sliced.
* Fixed bug in `File.scans` so that a warning is generated when a scan is missing metadata. Other scans that can be loaded properly are still accessible.
* Fixed bug in `plot_correlated` which did not allow plotting camera images correlated to channel data when the channel data did not completely cover the camera image stack.

#### Breaking changes

* Fixed bug in `downsampled_over` which affects people who used it with `where="center"`. With these settings the function returns timestamps at the center of the ranges being downsampled over. In the previous version, this timestamp included the end timestamp (i.e. t1 <= t <= t2), now it has been changed to exclude the end timestamp (i.e. t1 <= t < t2) making it consistent with `downsampled_by` for integer downsampling rates.
* Fixed bug in `File.point_scans` to return `PointScan` instances. Previously, attempts to access this property would cause an error due to missing `PointScan.from_dataset` method. Note that the `__init__` method arguments of `PointScan` have been changed to be in line with `Kymo` and `Scan`.

## v0.6.2 | 2020-09-21

* Support plotting Z-axis scans. Z-axis scans would previously throw an exception due to how the physical dimensions were fetched. This issue is now resolved.
* Add slicing (by time) for `FdCurve`.
* Add widget to graphically slice `FdCurve` in Jupyter Notebooks. It can be opened by calling `pylake.FdRangeSelector(fdcurves)`. For more information, see the tutorials section on [notebook widgets](https://lumicks-pylake.readthedocs.io/en/latest/tutorial/nbwidgets.html).
* Fixed bug in `FdRangeSelectorWidget` that prevented drawing to the correct axes when other axes has focus.
* Fixed displayed coordinates to correctly reflect position in `Kymo.plot_red()`, `Kymo.plot_green()`, `Kymo.plot_blue()` and `Kymo.plot_rgb()`. The data origin (e.g. `kymo.red_image[0, 0]`) is displayed on the top left of the image in these plots, whereas previously this was not reflected correctly in the coordinates displayed on the plot axes (placing the coordinate origin at the bottom left).

## v0.6.1 | 2020-08-31

* Added inverted simplified Marko Siggia model with only entropic contributions to `FdFitter`.
* Change exception that was being raised on non-API field access such as `Calibration`, `Marker`, `FD Curve`, `Kymograph` and `Scan` to a `FutureWarning` rather than an exception.

## v0.6.0 | 2020-08-18

* Plot and return images and timestamps for scans using physical coordinate system rather than fast and slow scanning axis. In v5.0, this resulted in a failed reconstruction and `Scan.pixels_per_line` being defined as pixels along the x axis. `Scan.pixels_per_line` and `Kymo.pixels_per_line` now return the number of pixels along the fast axis. This fix was also applied to the timestamps. In the previous version, for a multi-frame scan where the y-axis is the fast axis, you could incorrectly get the time between pixels on the fast axis by calculating `scan.timestamps[0, 0, 1] - scan.timestamps[0, 0, 0]`. In the new version, this is `scan.timestamps[0, 1, 0] - scan.timestamps[0, 0, 0]` (note that the image array convention is `[frame, height, width]`). **Note that this is a breaking change affecting scans with the fast axis in y direction!**
* Verify starting timestamp when reconstructing `Kymo` or `Scan`. In those cases, scans cannot be reliably reconstructed from the exported data and an error is thrown. For kymos, the first (partial) line is omitted and a warning is issued. **Note that scans where the scan was initiated before the exported time window cannot be reconstructed! For kymos, the first line cannot be reconstructed if the export window does not cover the start of the kymograph.**
* Add literature page to the documentation.
* Fix docstring for `Fit.plot()`.
* Optimized reconstruction algorithm for sum.

## v0.5.0 | 2020-06-08

* Added F, d Fitting functionality (beta, see docs tutorial section `Fd Fitting` and examples `Twistable Worm-Like-Chain Fitting` and `RecA Fd Fitting`).
* Fixed an issue which prevented images from being reconstructed when a debugger is attached. Problem resided in `reconstruct_image` which threw an exception when attempting to resize a `numpy` array while the debugger was holding a reference to it.
* Fixed bug that lead to timestamps becoming floating point values when using `channel.downsampled_over`.

## v0.4.1 | 2020-03-23

* Drop `matplotlib` < 3 requirement.
* Add functionality which redirects users to the API when accessing particular fields, e.g. accessing `file["FD curve"]` will throw an error and redirect users to use `file.fdcurves`.
* Add API for markers, i.e. `file.markers` returns a dictionary of markers (see docs tutorials section: Files and Channels).
* Bugfix `CorrelatedStack.plot()` which resulted in the function throwing an error rather than showing a single frame.
* Add canvas draw call to `CorrelatedStack.plot_correlated()` to make sure the plot is also interactive when it is not run from an interactive notebook.

## v0.4.0 | 2020-01-21

* Add calibration data as attribute of force channels (see docs tutorials section: Files and Channels).
* Fixed bug which produced shifted timestamps when slicing continuous channel with time values between two data points.
* Export pixel size and dwell time to exported TIFFs.
* Implement slicing for kymographs (see docs tutorials section: Kymographs).
* Show keys in a group when printing the group.
* Allow iteration over groups.
* Fix bug which could cause axes to be inverted for reconstructed images.
* Add functionality to correlate images recorded from cameras with timeline data (see docs tutorial section: Correlated stacks).

## v0.3.1 | 2019-03-27

* Loading scans and kymographs is now much faster
* Improved perfomance of slicing continuous channels
* Fixed `Unknown channel kind` error with the v2 file format
* Fixed deprecation warnings with h5py v2.9

## v0.3.0 | 2018-12-04

* TIFF scan exports now default to using 32bit floats
* Support for photon time tag data has been added (Bluelake version 1.5.0 and higher, HDF5 file format version 2)
* File properties like `File.kymos`, `File.scans` now return empty `dict` objects instead of an error if there are no such items in the file

## v0.2.0 | 2018-07-27

* Channel slices can be downsampled: `lf_force = hf_force.downsampled_by(factor=20)`
* `FdCurve`s now support subtraction, e.g. `fd = f.fdcurves["measured"] - f.fdcurves["baseline"]`
* Scans and kymos now have a `.timestamps` property with per-pixel timestamps with the same shape as the image arrays
* Added Matlab compatibility examples to the repository in `examples/matlab`
* `h5py` >= v2.8 is now required

## v0.1.0 | 2018-06-20

* Initial release<|MERGE_RESOLUTION|>--- conflicted
+++ resolved
@@ -1,6 +1,5 @@
 # Changelog
 
-<<<<<<< HEAD
 ## v1.7.0 | t.b.d.
 
 #### New features
@@ -14,14 +13,14 @@
 * Added [ForceCalibrationItem.recalibrate_with()](https://lumicks-pylake.readthedocs.io/en/latest/_api/lumicks.pylake.calibration.ForceCalibrationItem.html#lumicks.pylake.calibration.ForceCalibrationItem.recalibrate_with) and [ForceCalibrationItem.plot()](https://lumicks-pylake.readthedocs.io/en/latest/_api/lumicks.pylake.calibration.ForceCalibrationItem.html#lumicks.pylake.calibration.ForceCalibrationItem.plot) to recalibrate and/or plot calibrations performed in Bluelake. Note that the raw data needs to have been exported inside the item (Bluelake 2.7.x feature) for this feature to work.
 * `KymoTrackGroup.ensemble_diffusion("cve")` now raises a descriptive `ValueError` when invoked on a `KymoTrackGroup` which doesn't have any tracks available which can be used to estimate a diffusion constant.
 * Added option to save TIFFs bigger than 4 GB using `bigtiff=True`.
-=======
+
 ## v1.6.2 | 2025-05-06
 
 #### Bug fixes
 
 * Fixed a bug where confidence intervals obtained with [`DwelltimeModel.profile_likelihood()`](https://lumicks-pylake.readthedocs.io/en/v1.6.0/_api/lumicks.pylake.DwelltimeModel.html#lumicks.pylake.DwelltimeModel.profile_likelihood) were too wide (overly pessimistic). The bug originated from a factor two difference between the negative log likelihood and chi-squared value. This effect is more pronounced for lower significance levels. Using a significance factor of `0.05` (~2 sigma) would have resulted in an effective significance factor of `0.0056`. `0.32` (~1 sigma) would have resulted in an effective significance level of `0.16` and results for a significance level of `0.5` would have been unchanged. The shape of the profile likelihood curve is unchanged.
 * Fixed a bug where plotting a standard error alongside a profile likelihood plot would have resulted in a curve that is too narrow.
->>>>>>> a149f57d
+* Fixed a bug where attempting to load a TIF file with insufficient metadata resulted in an unrelated `AttributeError` when deleting the `ImageStack`.
 
 ## v1.6.1 | 2025-01-29
 
@@ -29,7 +28,6 @@
 
 * Fixed a bug where [`ForceCalibrationItem.force_sensitivity`](https://lumicks-pylake.readthedocs.io/en/v1.6.1/_api/lumicks.pylake.calibration.ForceCalibrationItem.html#lumicks.pylake.calibration.ForceCalibrationItem.force_sensitivity) would return the signed force response rather than the unsigned force sensitivity of a Bluelake calibration. This can cause issues with the force sign when using ratios of sensitivities obtained from Bluelake or Pylake. Now Pylake and Bluelake items both return the unsigned force sensitivity.
 * Fixed a bug where [`lk.load_tracks()`](https://lumicks-pylake.readthedocs.io/en/v1.6.1/_api/lumicks.pylake.load_tracks.html#lumicks.pylake.load_tracks) incorrectly loaded the position coordinates of tracks that had been calibrated to base pairs.
-* Fixed a bug where attempting to load a TIF file with insufficient metadata resulted in an unrelated `AttributeError` when deleting the `ImageStack`.
 
 ## v1.6.0 | 2025-01-09
 
